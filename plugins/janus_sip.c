--- conflicted
+++ resolved
@@ -6639,18 +6639,13 @@
 				pt = GPOINTER_TO_INT(m->ptypes->data);
 			if(pt > -1) {
 				if(m->type == JANUS_SDP_AUDIO) {
-<<<<<<< HEAD
-					session->media.audio_pt = pt;
-				} else if(m->type == JANUS_SDP_VIDEO) {
-=======
 					if(pt == opusred_pt) {
 						session->media.opusred_pt = pt;
 						session->media.audio_pt = m->ptypes->next ? GPOINTER_TO_INT(m->ptypes->next->data) : -1;
 					} else {
 						session->media.audio_pt = pt;
 					}
-				} else {
->>>>>>> ed17a646
+				} else if(m->type == JANUS_SDP_VIDEO) {
 					session->media.video_pt = pt;
 				} else {
 					/* Did we end up with t140 or red? */
@@ -6789,18 +6784,13 @@
 				pt = GPOINTER_TO_INT(m->ptypes->data);
 			if(pt > -1) {
 				if(m->type == JANUS_SDP_AUDIO) {
-<<<<<<< HEAD
-					session->media.audio_pt = pt;
-				} else if(m->type == JANUS_SDP_VIDEO) {
-=======
 					if(pt == opusred_pt) {
 						session->media.opusred_pt = pt;
 						session->media.audio_pt = m->ptypes->next ? GPOINTER_TO_INT(m->ptypes->next->data) : -1;
 					} else {
 						session->media.audio_pt = pt;
 					}
-				} else {
->>>>>>> ed17a646
+				} else if(m->type == JANUS_SDP_VIDEO) {
 					session->media.video_pt = pt;
 				} else {
 					/* Did we end up with t140 or red? */
