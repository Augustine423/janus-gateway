--- conflicted
+++ resolved
@@ -770,26 +770,20 @@
 			if((stream->video_ssrc_peer[1] || stream->rid[1] != NULL) && stream->video_rtcp_ctx[1] == NULL) {
 				stream->video_rtcp_ctx[1] = g_malloc0(sizeof(rtcp_context));
 				stream->video_rtcp_ctx[1]->tb = 90000;
-<<<<<<< HEAD
-				stream->video_rtcp_ctx[1]->ccfb_feedback = stream->ccfb_feedback;
-=======
 				stream->video_rtcp_ctx[1]->in_link_quality = 100;
 				stream->video_rtcp_ctx[1]->in_media_link_quality = 100;
 				stream->video_rtcp_ctx[1]->out_link_quality = 100;
 				stream->video_rtcp_ctx[1]->out_media_link_quality = 100;
->>>>>>> e6862d4f
+				stream->video_rtcp_ctx[1]->ccfb_feedback = stream->ccfb_feedback;
 			}
 			if((stream->video_ssrc_peer[2] || stream->rid[rids_hml ? 2 : 0] != NULL) && stream->video_rtcp_ctx[2] == NULL) {
 				stream->video_rtcp_ctx[2] = g_malloc0(sizeof(rtcp_context));
 				stream->video_rtcp_ctx[2]->tb = 90000;
-<<<<<<< HEAD
-				stream->video_rtcp_ctx[2]->ccfb_feedback = stream->ccfb_feedback;
-=======
 				stream->video_rtcp_ctx[2]->in_link_quality = 100;
 				stream->video_rtcp_ctx[2]->in_media_link_quality = 100;
 				stream->video_rtcp_ctx[2]->out_link_quality = 100;
 				stream->video_rtcp_ctx[2]->out_media_link_quality = 100;
->>>>>>> e6862d4f
+				stream->video_rtcp_ctx[2]->ccfb_feedback = stream->ccfb_feedback;
 			}
 		}
 		temp = temp->next;
