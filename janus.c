/*! \file   janus.c
 * \author Lorenzo Miniero <lorenzo@meetecho.com>
 * \copyright GNU General Public License v3
 * \brief  Janus core
 * \details Implementation of the gateway core. This code takes care of
 * the gateway initialization (command line/configuration) and setup,
 * and makes use of the available transport plugins (by default HTTP,
 * WebSockets, RabbitMQ, if compiled) and Janus protocol (a JSON-based
 * protocol) to interact with the applications, whether they're web based
 * or not. The core also takes care of bridging peers and plugins
 * accordingly, in terms of both messaging and real-time media transfer
 * via WebRTC.
 *
 * \ingroup core
 * \ref core
 */

#include <dlfcn.h>
#include <dirent.h>
#include <net/if.h>
#include <netdb.h>
#include <signal.h>
#include <getopt.h>
#include <sys/resource.h>
#include <sys/stat.h>
#include <fcntl.h>
#include <poll.h>

#include "janus.h"
#include "cmdline.h"
#include "config.h"
#include "apierror.h"
#include "debug.h"
#include "sdp.h"
#include "auth.h"


#define JANUS_NAME				"Janus WebRTC Gateway"
#define JANUS_AUTHOR			"Meetecho s.r.l."
#define JANUS_VERSION			20
#define JANUS_VERSION_STRING	"0.2.0"
#define JANUS_SERVER_NAME		"MyJanusInstance"

#ifdef __MACH__
#define SHLIB_EXT "0.dylib"
#else
#define SHLIB_EXT ".so"
#endif


static janus_config *config = NULL;
static char *config_file = NULL;
static char *configs_folder = NULL;

static GHashTable *transports = NULL;
static GHashTable *transports_so = NULL;

static GHashTable *plugins = NULL;
static GHashTable *plugins_so = NULL;


/* Daemonization */
static gboolean daemonize = FALSE;
static int pipefd[2];


#ifdef REFCOUNT_DEBUG
/* Reference counters debugging */
GHashTable *counters = NULL;
janus_mutex counters_mutex;
#endif


/* API secrets */
static char *api_secret = NULL, *admin_api_secret = NULL;

/* JSON parameters */
static int janus_process_error_string(janus_request *request, uint64_t session_id, const char *transaction, gint error, gchar *error_string);

static struct janus_json_parameter incoming_request_parameters[] = {
	{"transaction", JSON_STRING, JANUS_JSON_PARAM_REQUIRED},
	{"janus", JSON_STRING, JANUS_JSON_PARAM_REQUIRED},
	{"id", JSON_INTEGER, JANUS_JSON_PARAM_POSITIVE}
};
static struct janus_json_parameter attach_parameters[] = {
	{"plugin", JSON_STRING, JANUS_JSON_PARAM_REQUIRED}
};
static struct janus_json_parameter body_parameters[] = {
	{"body", JSON_OBJECT, JANUS_JSON_PARAM_REQUIRED}
};
static struct janus_json_parameter jsep_parameters[] = {
	{"type", JSON_STRING, JANUS_JSON_PARAM_REQUIRED},
	{"trickle", JANUS_JSON_BOOL, 0},
	{"sdp", JSON_STRING, JANUS_JSON_PARAM_REQUIRED}
};
static struct janus_json_parameter allow_token_parameters[] = {
	{"token", JSON_STRING, JANUS_JSON_PARAM_REQUIRED},
	{"plugins", JSON_ARRAY, JANUS_JSON_PARAM_REQUIRED | JANUS_JSON_PARAM_NONEMPTY}
};
static struct janus_json_parameter add_token_parameters[] = {
	{"token", JSON_STRING, JANUS_JSON_PARAM_REQUIRED},
	{"plugins", JSON_ARRAY, 0}
};
static struct janus_json_parameter token_parameters[] = {
	{"token", JSON_STRING, JANUS_JSON_PARAM_REQUIRED}
};
static struct janus_json_parameter admin_parameters[] = {
	{"transaction", JSON_STRING, JANUS_JSON_PARAM_REQUIRED},
	{"janus", JSON_STRING, JANUS_JSON_PARAM_REQUIRED}
};
static struct janus_json_parameter debug_parameters[] = {
	{"debug", JANUS_JSON_BOOL, JANUS_JSON_PARAM_REQUIRED}
};
static struct janus_json_parameter level_parameters[] = {
	{"level", JSON_INTEGER, JANUS_JSON_PARAM_REQUIRED | JANUS_JSON_PARAM_POSITIVE}
};
static struct janus_json_parameter timestamps_parameters[] = {
	{"timestamps", JANUS_JSON_BOOL, JANUS_JSON_PARAM_REQUIRED}
};
static struct janus_json_parameter colors_parameters[] = {
	{"colors", JANUS_JSON_BOOL, JANUS_JSON_PARAM_REQUIRED}
};
static struct janus_json_parameter mnq_parameters[] = {
	{"max_nack_queue", JSON_INTEGER, JANUS_JSON_PARAM_REQUIRED | JANUS_JSON_PARAM_POSITIVE}
};

/* Admin/Monitor helpers */
json_t *janus_admin_stream_summary(janus_ice_stream *stream);
json_t *janus_admin_component_summary(janus_ice_component *component);


/* IP addresses */
static gchar local_ip[INET6_ADDRSTRLEN];
gchar *janus_get_local_ip(void) {
	return local_ip;
}
static gchar *public_ip = NULL;
gchar *janus_get_public_ip(void) {
	/* Fallback to the local IP, if we have no public one */
	return public_ip ? public_ip : local_ip;
}
void janus_set_public_ip(const char *ip) {
	/* once set do not override */
	if(ip == NULL || public_ip != NULL)
		return;
	public_ip = g_strdup(ip);
}
static volatile gint stop = 0;
gint janus_is_stopping(void) {
	return g_atomic_int_get(&stop);
}


/* Public instance name */
static gchar *server_name = NULL;


/* Information */
json_t *janus_info(const char *transaction);
json_t *janus_info(const char *transaction) {
	/* Prepare a summary on the gateway */
	json_t *info = json_object();
	json_object_set_new(info, "janus", json_string("server_info"));
	if(transaction != NULL)
		json_object_set_new(info, "transaction", json_string(transaction));
	json_object_set_new(info, "name", json_string(JANUS_NAME));
	json_object_set_new(info, "version", json_integer(JANUS_VERSION));
	json_object_set_new(info, "version_string", json_string(JANUS_VERSION_STRING));
	json_object_set_new(info, "author", json_string(JANUS_AUTHOR));
	json_object_set_new(info, "log-to-stdout", janus_log_is_stdout_enabled() ? json_true() : json_false());
	json_object_set_new(info, "log-to-file", janus_log_is_logfile_enabled() ? json_true() : json_false());
	if(janus_log_is_logfile_enabled())
		json_object_set_new(info, "log-path", json_string(janus_log_get_logfile_path()));
#ifdef HAVE_SCTP
	json_object_set_new(info, "data_channels", json_true());
#else
	json_object_set_new(info, "data_channels", json_false());
#endif
	json_object_set_new(info, "server-name", json_string(server_name ? server_name : JANUS_SERVER_NAME));
	json_object_set_new(info, "local-ip", json_string(local_ip));
	if(public_ip != NULL)
		json_object_set_new(info, "public-ip", json_string(public_ip));
	json_object_set_new(info, "ipv6", janus_ice_is_ipv6_enabled() ? json_true() : json_false());
	json_object_set_new(info, "ice-tcp", janus_ice_is_ice_tcp_enabled() ? json_true() : json_false());
	if(janus_ice_get_stun_server() != NULL) {
		char server[255];
		g_snprintf(server, 255, "%s:%"SCNu16, janus_ice_get_stun_server(), janus_ice_get_stun_port());
		json_object_set_new(info, "stun-server", json_string(server));
	}
	if(janus_ice_get_turn_server() != NULL) {
		char server[255];
		g_snprintf(server, 255, "%s:%"SCNu16, janus_ice_get_turn_server(), janus_ice_get_turn_port());
		json_object_set_new(info, "turn-server", json_string(server));
	}
	json_object_set_new(info, "api_secret", api_secret ? json_true() : json_false());
	json_object_set_new(info, "auth_token", janus_auth_is_enabled() ? json_true() : json_false());
	/* Available transports */
	json_t *t_data = json_object();
	if(transports && g_hash_table_size(transports) > 0) {
		GHashTableIter iter;
		gpointer value;
		g_hash_table_iter_init(&iter, transports);
		while (g_hash_table_iter_next(&iter, NULL, &value)) {
			janus_transport *t = value;
			if(t == NULL) {
				continue;
			}
			json_t *transport = json_object();
			json_object_set_new(transport, "name", json_string(t->get_name()));
			json_object_set_new(transport, "author", json_string(t->get_author()));
			json_object_set_new(transport, "description", json_string(t->get_description()));
			json_object_set_new(transport, "version_string", json_string(t->get_version_string()));
			json_object_set_new(transport, "version", json_integer(t->get_version()));
			json_object_set_new(t_data, t->get_package(), transport);
		}
	}
	json_object_set_new(info, "transports", t_data);
	/* Available plugins */
	json_t *p_data = json_object();
	if(plugins && g_hash_table_size(plugins) > 0) {
		GHashTableIter iter;
		gpointer value;
		g_hash_table_iter_init(&iter, plugins);
		while (g_hash_table_iter_next(&iter, NULL, &value)) {
			janus_plugin *p = value;
			if(p == NULL) {
				continue;
			}
			json_t *plugin = json_object();
			json_object_set_new(plugin, "name", json_string(p->get_name()));
			json_object_set_new(plugin, "author", json_string(p->get_author()));
			json_object_set_new(plugin, "description", json_string(p->get_description()));
			json_object_set_new(plugin, "version_string", json_string(p->get_version_string()));
			json_object_set_new(plugin, "version", json_integer(p->get_version()));
			json_object_set_new(p_data, p->get_package(), plugin);
		}
	}
	json_object_set_new(info, "plugins", p_data);

	return info;
}


/* Logging */
int janus_log_level = LOG_INFO;
gboolean janus_log_timestamps = FALSE;
gboolean janus_log_colors = FALSE;
int lock_debug = 0;
#ifdef REFCOUNT_DEBUG
int refcount_debug = 1;
#else
int refcount_debug = 0;
#endif


/*! \brief Signal handler (just used to intercept CTRL+C and SIGTERM) */
static void janus_handle_signal(int signum) {
	switch(g_atomic_int_get(&stop)) {
		case 0:
			JANUS_PRINT("Stopping gateway, please wait...\n");
			break;
		case 1:
			JANUS_PRINT("In a hurry? I'm trying to free resources cleanly, here!\n");
			break;
		default:
			JANUS_PRINT("Ok, leaving immediately...\n");
			break;
	}
	g_atomic_int_inc(&stop);
	if(g_atomic_int_get(&stop) > 2)
		exit(1);
}

/*! \brief Termination handler (atexit) */
static void janus_termination_handler(void) {
	/* Free the instance name, if provided */
	g_free(server_name);
	/* Remove the PID file if we created it */
	janus_pidfile_remove();
	/* Close the logger */
	janus_log_destroy();
	/* If we're daemonizing, we send an error code to the parent */
	if(daemonize) {
		int code = 1;
		ssize_t res = 0;
		do {
			res = write(pipefd[1], &code, sizeof(int));
		} while(res == -1 && errno == EINTR);
	}
}


/** @name Transport plugin callback interface
 * These are the callbacks implemented by the gateway core, as part of
 * the janus_transport_callbacks interface. Everything the transport
 * plugins send the gateway is handled here.
 */
///@{
void janus_transport_incoming_request(janus_transport *plugin, janus_transport_session *transport, void *request_id, gboolean admin, json_t *message, json_error_t *error);
void janus_transport_gone(janus_transport *plugin, janus_transport_session *transport);
gboolean janus_transport_is_api_secret_needed(janus_transport *plugin);
gboolean janus_transport_is_api_secret_valid(janus_transport *plugin, const char *apisecret);
gboolean janus_transport_is_auth_token_needed(janus_transport *plugin);
gboolean janus_transport_is_auth_token_valid(janus_transport *plugin, const char *token);

static janus_transport_callbacks janus_handler_transport =
	{
		.incoming_request = janus_transport_incoming_request,
		.transport_gone = janus_transport_gone,
		.is_api_secret_needed = janus_transport_is_api_secret_needed,
		.is_api_secret_valid = janus_transport_is_api_secret_valid,
		.is_auth_token_needed = janus_transport_is_auth_token_needed,
		.is_auth_token_valid = janus_transport_is_auth_token_valid,
	};
GThreadPool *tasks = NULL;
void janus_transport_task(gpointer data, gpointer user_data);
///@}


/** @name Plugin callback interface
 * These are the callbacks implemented by the gateway core, as part of
 * the janus_callbacks interface. Everything the plugins send the
 * gateway is handled here.
 */
///@{
int janus_plugin_push_event(janus_plugin_session *plugin_session, janus_plugin *plugin, const char *transaction, json_t *message, json_t *jsep);
json_t *janus_plugin_handle_sdp(janus_plugin_session *plugin_session, janus_plugin *plugin, const char *sdp_type, const char *sdp);
void janus_plugin_relay_rtp(janus_plugin_session *plugin_session, int video, char *buf, int len);
void janus_plugin_relay_rtcp(janus_plugin_session *plugin_session, int video, char *buf, int len);
void janus_plugin_relay_data(janus_plugin_session *plugin_session, char *buf, int len);
void janus_plugin_close_pc(janus_plugin_session *plugin_session);
void janus_plugin_end_session(janus_plugin_session *plugin_session);
static janus_callbacks janus_handler_plugin =
	{
		.push_event = janus_plugin_push_event,
		.relay_rtp = janus_plugin_relay_rtp,
		.relay_rtcp = janus_plugin_relay_rtcp,
		.relay_data = janus_plugin_relay_data,
		.close_pc = janus_plugin_close_pc,
		.end_session = janus_plugin_end_session,
	};
///@}


/* Gateway Sessions */
static janus_mutex sessions_mutex;
static GHashTable *sessions = NULL;
static GMainContext *sessions_watchdog_context = NULL;


#define SESSION_TIMEOUT		60		/* FIXME Should this be higher, e.g., 120 seconds? */

static void janus_session_free(const janus_refcount *session_ref) {
	janus_session *session = janus_refcount_containerof(session_ref, janus_session, ref);
	/* This session can be destroyed, free all the resources */
	if(session->ice_handles != NULL) {
		g_hash_table_destroy(session->ice_handles);
		session->ice_handles = NULL;
	}
	if(session->source != NULL) {
		janus_request_destroy(session->source);
		session->source = NULL;
	}
	g_free(session);
}

static gboolean janus_check_sessions(gpointer user_data) {
	janus_mutex_lock(&sessions_mutex);
	if(sessions && g_hash_table_size(sessions) > 0) {
		GHashTableIter iter;
		gpointer value;
		g_hash_table_iter_init(&iter, sessions);
		while (g_hash_table_iter_next(&iter, NULL, &value)) {
			janus_session *session = (janus_session *) value;
			if (!session || g_atomic_int_get(&session->destroyed)) {
				continue;
			}
			gint64 now = janus_get_monotonic_time();
			if (now - session->last_activity >= SESSION_TIMEOUT * G_USEC_PER_SEC && !g_atomic_int_get(&session->timeout)) {
				JANUS_LOG(LOG_INFO, "Timeout expired for session %"SCNu64"...\n", session->session_id);

				/* Notify the transport */
				if(session->source) {
					json_t *event = json_object();
					json_object_set_new(event, "janus", json_string("timeout"));
					json_object_set_new(event, "session_id", json_integer(session->session_id));
					/* Send this to the transport client and notify the session's over */
					session->source->transport->send_message(session->source->instance, NULL, FALSE, event);
					session->source->transport->session_over(session->source->instance, session->session_id, TRUE);
				}

				/* FIXME Is this safe? apparently it causes hash table errors on the console */
				g_hash_table_iter_remove(&iter);

				/* Mark the session as over, we'll deal with it later */
				g_atomic_int_set(&session->timeout, 1);
				janus_session_destroy(session);
			}
		}
	}
	janus_mutex_unlock(&sessions_mutex);

	return G_SOURCE_CONTINUE;
}

static gpointer janus_sessions_watchdog(gpointer user_data) {
	GMainLoop *loop = (GMainLoop *) user_data;
	GMainContext *watchdog_context = g_main_loop_get_context(loop);
	GSource *timeout_source;

	timeout_source = g_timeout_source_new_seconds(2);
	g_source_set_callback(timeout_source, janus_check_sessions, watchdog_context, NULL);
	g_source_attach(timeout_source, watchdog_context);
	g_source_unref(timeout_source);

	JANUS_LOG(LOG_INFO, "Sessions watchdog started\n");

	g_main_loop_run(loop);

	JANUS_LOG(LOG_INFO, "Sessions watchdog stopped\n");

	return NULL;
}


janus_session *janus_session_create(guint64 session_id) {
	janus_session *session = NULL;
	if(session_id == 0) {
		while(session_id == 0) {
			session_id = janus_random_uint64();
			session = janus_session_find(session_id);
			if(session != NULL) {
				/* Session ID already taken, try another one */
				janus_refcount_decrease(&session->ref);
				session_id = 0;
			}
		}
	}
	JANUS_LOG(LOG_INFO, "Creating new session: %"SCNu64"\n", session_id);
	session = (janus_session *)g_malloc0(sizeof(janus_session));
	if(session == NULL) {
		JANUS_LOG(LOG_FATAL, "Memory error!\n");
		return NULL;
	}
	session->session_id = session_id;
	janus_refcount_init(&session->ref, janus_session_free);
	session->source = NULL;
	g_atomic_int_set(&session->destroyed, 0);
	g_atomic_int_set(&session->timeout, 0);
	session->last_activity = janus_get_monotonic_time();
	janus_mutex_init(&session->mutex);
	janus_mutex_lock(&sessions_mutex);
	g_hash_table_insert(sessions, janus_uint64_dup(session->session_id), session);
	janus_mutex_unlock(&sessions_mutex);
	return session;
}

janus_session *janus_session_find(guint64 session_id) {
	janus_mutex_lock(&sessions_mutex);
	janus_session *session = g_hash_table_lookup(sessions, &session_id);
	if(session != NULL) {
		/* A successful find automatically increases the reference counter:
		 * it's up to the caller to decrease it again when done */
		janus_refcount_increase(&session->ref);
	}
	janus_mutex_unlock(&sessions_mutex);
	return session;
}

void janus_session_notify_event(janus_session *session, json_t *event) {
	if(session != NULL && !g_atomic_int_get(&session->destroyed) && session->source != NULL && session->source->transport != NULL) {
		/* Send this to the transport client */
		JANUS_LOG(LOG_HUGE, "Sending event to %s (%p)\n", session->source->transport->get_package(), session->source->instance);
		session->source->transport->send_message(session->source->instance, NULL, FALSE, event);
	} else {
		/* No transport, free the event */
		json_decref(event);
	}
}


/* Destroys a session but does not remove it from the sessions hash table. */
gint janus_session_destroy(janus_session *session) {
	guint64 session_id = session->session_id;
	JANUS_LOG(LOG_INFO, "Destroying session %"SCNu64"\n", session_id);
	if(!g_atomic_int_compare_and_exchange(&session->destroyed, 0, 1))
		return 0;
	if(session->ice_handles != NULL && g_hash_table_size(session->ice_handles) > 0) {
		GHashTableIter iter;
		gpointer value;
		/* Remove all handles */
		g_hash_table_iter_init(&iter, session->ice_handles);
		while (g_hash_table_iter_next(&iter, NULL, &value)) {
			janus_ice_handle *handle = value;
			if(!handle)
				continue;
			janus_ice_handle_destroy(session, handle->handle_id);
			g_hash_table_iter_remove(&iter);
			janus_refcount_decrease(&handle->ref);
		}
	}

	/* The session will actually be destroyed when the counter gets to 0 */
	janus_refcount_decrease(&session->ref);

	return 0;
}


/* Requests management */
janus_request *janus_request_new(janus_transport *transport, janus_transport_session *instance, void *request_id, gboolean admin, json_t *message) {
	janus_request *request = (janus_request *)g_malloc0(sizeof(janus_request));
	request->transport = transport;
	request->instance = instance;
	janus_refcount_increase(&instance->ref);
	request->request_id = request_id;
	request->admin = admin;
	request->message = message;
	return request;
}

void janus_request_destroy(janus_request *request) {
	if(request == NULL)
		return;
	request->transport = NULL;
	janus_refcount_decrease(&request->instance->ref);
	request->instance = NULL;
	request->request_id = NULL;
	if(request->message)
		json_decref(request->message);
	request->message = NULL;
	g_free(request);
}

int janus_process_incoming_request(janus_request *request) {
	int ret = -1;
	if(request == NULL) {
		JANUS_LOG(LOG_ERR, "Missing request or payload to process, giving up...\n");
		return ret;
	}
	int error_code = 0;
	char error_cause[100];
	json_t *root = request->message;
	/* Ok, let's start with the ids */
	guint64 session_id = 0, handle_id = 0;
	json_t *s = json_object_get(root, "session_id");
	if(s && json_is_integer(s))
		session_id = json_integer_value(s);
	json_t *h = json_object_get(root, "handle_id");
	if(h && json_is_integer(h))
		handle_id = json_integer_value(h);

	janus_session *session = NULL;
	janus_ice_handle *handle = NULL;

	/* Get transaction and message request */
	JANUS_VALIDATE_JSON_OBJECT(root, incoming_request_parameters,
		error_code, error_cause, FALSE,
		JANUS_ERROR_MISSING_MANDATORY_ELEMENT, JANUS_ERROR_INVALID_ELEMENT_TYPE);
	if(error_code != 0) {
		ret = janus_process_error_string(request, session_id, NULL, error_code, error_cause);
		goto jsondone;
	}
	json_t *transaction = json_object_get(root, "transaction");
	const gchar *transaction_text = json_string_value(transaction);
	json_t *message = json_object_get(root, "janus");
	const gchar *message_text = json_string_value(message);

	if(session_id == 0 && handle_id == 0) {
		/* Can only be a 'Create new session', a 'Get info' or a 'Ping/Pong' request */
		if(!strcasecmp(message_text, "info")) {
			ret = janus_process_success(request, janus_info(transaction_text));
			goto jsondone;
		}
		if(!strcasecmp(message_text, "ping")) {
			/* Prepare JSON reply */
			json_t *reply = json_object();
			json_object_set_new(reply, "janus", json_string("pong"));
			json_object_set_new(reply, "transaction", json_string(transaction_text));
			ret = janus_process_success(request, reply);
			goto jsondone;
		}
		if(strcasecmp(message_text, "create")) {
			ret = janus_process_error(request, session_id, transaction_text, JANUS_ERROR_INVALID_REQUEST_PATH, "Unhandled request '%s' at this path", message_text);
			goto jsondone;
		}
		/* Any secret/token to check? */
		gboolean secret_authorized = FALSE, token_authorized = FALSE;
		if(api_secret == NULL && !janus_auth_is_enabled()) {
			/* Nothing to check */
			secret_authorized = TRUE;
			token_authorized = TRUE;
		} else {
			if(api_secret != NULL) {
				/* There's an API secret, check that the client provided it */
				json_t *secret = json_object_get(root, "apisecret");
				if(secret && json_is_string(secret) && janus_strcmp_const_time(json_string_value(secret), api_secret)) {
					secret_authorized = TRUE;
				}
			}
			if(janus_auth_is_enabled()) {
				/* The token based authentication mechanism is enabled, check that the client provided it */
				json_t *token = json_object_get(root, "token");
				if(token && json_is_string(token) && janus_auth_check_token(json_string_value(token))) {
					token_authorized = TRUE;
				}
			}
			/* We consider a request authorized if either the proper API secret or a valid token has been provided */
			if(!secret_authorized && !token_authorized) {
				ret = janus_process_error(request, session_id, transaction_text, JANUS_ERROR_UNAUTHORIZED, NULL);
				goto jsondone;
			}
		}
		session_id = 0;
		json_t *id = json_object_get(root, "id");
		if(id != NULL) {
			/* The application provided the session ID to use */
			session_id = json_integer_value(id);
			if(session_id > 0 && (session = janus_session_find(session_id)) != NULL) {
				/* Session ID already taken */
				janus_refcount_decrease(&session->ref);
				ret = janus_process_error(request, session_id, transaction_text, JANUS_ERROR_SESSION_CONFLICT, "Session ID already in use");
				goto jsondone;
			}
		}
		/* Handle it */
		session = janus_session_create(session_id);
		if(session == NULL) {
			ret = janus_process_error(request, session_id, transaction_text, JANUS_ERROR_UNKNOWN, "Memory error");
			goto jsondone;
		}
		session_id = session->session_id;
		/* We increase the counter as this request is using the session */
		janus_refcount_increase(&session->ref);
		/* Take note of the request source that originated this session (HTTP, WebSockets, RabbitMQ?) */
		session->source = janus_request_new(request->transport, request->instance, NULL, FALSE, NULL);
		/* Notify the source that a new session has been created */
		request->transport->session_created(request->instance, session->session_id);
		/* Prepare JSON reply */
		json_t *reply = json_object();
		json_object_set_new(reply, "janus", json_string("success"));
		json_object_set_new(reply, "transaction", json_string(transaction_text));
		json_t *data = json_object();
		json_object_set_new(data, "id", json_integer(session_id));
		json_object_set_new(reply, "data", data);
		/* Send the success reply */
		ret = janus_process_success(request, reply);
		goto jsondone;
	}
	if(session_id < 1) {
		JANUS_LOG(LOG_ERR, "Invalid session\n");
		ret = janus_process_error(request, session_id, transaction_text, JANUS_ERROR_SESSION_NOT_FOUND, NULL);
		goto jsondone;
	}
	if(h && handle_id < 1) {
		JANUS_LOG(LOG_ERR, "Invalid handle\n");
		ret = janus_process_error(request, session_id, transaction_text, JANUS_ERROR_SESSION_NOT_FOUND, NULL);
		goto jsondone;
	}

	/* Go on with the processing */
	gboolean secret_authorized = FALSE, token_authorized = FALSE;
	if(api_secret == NULL && !janus_auth_is_enabled()) {
		/* Nothing to check */
		secret_authorized = TRUE;
		token_authorized = TRUE;
	} else {
		if(api_secret != NULL) {
			/* There's an API secret, check that the client provided it */
			json_t *secret = json_object_get(root, "apisecret");
			if(secret && json_is_string(secret) && janus_strcmp_const_time(json_string_value(secret), api_secret)) {
				secret_authorized = TRUE;
			}
		}
		if(janus_auth_is_enabled()) {
			/* The token based authentication mechanism is enabled, check that the client provided it */
			json_t *token = json_object_get(root, "token");
			if(token && json_is_string(token) && janus_auth_check_token(json_string_value(token))) {
				token_authorized = TRUE;
			}
		}
		/* We consider a request authorized if either the proper API secret or a valid token has been provided */
		if(!secret_authorized && !token_authorized) {
			ret = janus_process_error(request, session_id, transaction_text, JANUS_ERROR_UNAUTHORIZED, NULL);
			goto jsondone;
		}
	}

	/* If we got here, make sure we have a session (and/or a handle) */
	session = janus_session_find(session_id);
	if(!session) {
		JANUS_LOG(LOG_ERR, "Couldn't find any session %"SCNu64"...\n", session_id);
		ret = janus_process_error(request, session_id, transaction_text, JANUS_ERROR_SESSION_NOT_FOUND, "No such session %"SCNu64"", session_id);
		goto jsondone;
	}
	/* Update the last activity timer */
	session->last_activity = janus_get_monotonic_time();
	handle = NULL;
	if(handle_id > 0) {
		handle = janus_ice_handle_find(session, handle_id);
		if(!handle) {
			JANUS_LOG(LOG_ERR, "Couldn't find any handle %"SCNu64" in session %"SCNu64"...\n", handle_id, session_id);
			ret = janus_process_error(request, session_id, transaction_text, JANUS_ERROR_HANDLE_NOT_FOUND, "No such handle %"SCNu64" in session %"SCNu64"", handle_id, session_id);
			goto jsondone;
		}
	}

	/* What is this? */
	if(!strcasecmp(message_text, "keepalive")) {
		/* Just a keep-alive message, reply with an ack */
		JANUS_LOG(LOG_VERB, "Got a keep-alive on session %"SCNu64"\n", session_id);
		json_t *reply = json_object();
		json_object_set_new(reply, "janus", json_string("ack"));
		json_object_set_new(reply, "session_id", json_integer(session_id));
		json_object_set_new(reply, "transaction", json_string(transaction_text));
		/* Send the success reply */
		ret = janus_process_success(request, reply);
	} else if(!strcasecmp(message_text, "attach")) {
		if(handle != NULL) {
			/* Attach is a session-level command */
			ret = janus_process_error(request, session_id, transaction_text, JANUS_ERROR_INVALID_REQUEST_PATH, "Unhandled request '%s' at this path", message_text);
			goto jsondone;
		}
		JANUS_VALIDATE_JSON_OBJECT(root, attach_parameters,
			error_code, error_cause, FALSE,
			JANUS_ERROR_MISSING_MANDATORY_ELEMENT, JANUS_ERROR_INVALID_ELEMENT_TYPE);
		if(error_code != 0) {
			ret = janus_process_error_string(request, session_id, NULL, error_code, error_cause);
			goto jsondone;
		}
		json_t *plugin = json_object_get(root, "plugin");
		const gchar *plugin_text = json_string_value(plugin);
		janus_plugin *plugin_t = janus_plugin_find(plugin_text);
		if(plugin_t == NULL) {
			ret = janus_process_error(request, session_id, transaction_text, JANUS_ERROR_PLUGIN_NOT_FOUND, "No such plugin '%s'", plugin_text);
			goto jsondone;
		}
		/* If the auth token mechanism is enabled, we should check if this token can access this plugin */
		if(janus_auth_is_enabled()) {
			json_t *token = json_object_get(root, "token");
			if(token != NULL) {
				const char *token_value = json_string_value(token);
				if(token_value && !janus_auth_check_plugin(token_value, plugin_t)) {
					JANUS_LOG(LOG_ERR, "Token '%s' can't access plugin '%s'\n", token_value, plugin_text);
					ret = janus_process_error(request, session_id, transaction_text, JANUS_ERROR_UNAUTHORIZED_PLUGIN, "Provided token can't access plugin '%s'", plugin_text);
					goto jsondone;
				}
			}
		}
		/* Create handle */
		handle = janus_ice_handle_create(session);
		if(handle == NULL) {
			ret = janus_process_error(request, session_id, transaction_text, JANUS_ERROR_UNKNOWN, "Memory error");
			goto jsondone;
		}
		handle_id = handle->handle_id;
		/* We increase the counter as this request is using the handle */
		janus_refcount_increase(&handle->ref);
		/* Attach to the plugin */
		int error = 0;
		if((error = janus_ice_handle_attach_plugin(session, handle_id, plugin_t)) != 0) {
			/* TODO Make error struct to pass verbose information */
			janus_ice_handle_destroy(session, handle_id);
			janus_mutex_lock(&session->mutex);
			g_hash_table_remove(session->ice_handles, &handle_id);
			janus_mutex_unlock(&session->mutex);
			janus_refcount_decrease(&handle->ref);
			JANUS_LOG(LOG_ERR, "Couldn't attach to plugin '%s', error '%d'\n", plugin_text, error);
			ret = janus_process_error(request, session_id, transaction_text, JANUS_ERROR_PLUGIN_ATTACH, "Couldn't attach to plugin: error '%d'", error);
			goto jsondone;
		}
		/* Prepare JSON reply */
		json_t *reply = json_object();
		json_object_set_new(reply, "janus", json_string("success"));
		json_object_set_new(reply, "session_id", json_integer(session_id));
		json_object_set_new(reply, "transaction", json_string(transaction_text));
		json_t *data = json_object();
		json_object_set_new(data, "id", json_integer(handle_id));
		json_object_set_new(reply, "data", data);
		/* Send the success reply */
		ret = janus_process_success(request, reply);
	} else if(!strcasecmp(message_text, "destroy")) {
		if(handle != NULL) {
			/* Query is a session-level command */
			ret = janus_process_error(request, session_id, transaction_text, JANUS_ERROR_INVALID_REQUEST_PATH, "Unhandled request '%s' at this path", message_text);
			goto jsondone;
		}
		janus_mutex_lock(&sessions_mutex);
		g_hash_table_remove(sessions, &session->session_id);
		janus_mutex_unlock(&sessions_mutex);
		/* Notify the source that the session has been destroyed */
		if(session->source && session->source->transport) {
			session->source->transport->session_over(session->source->instance, session->session_id, FALSE);
		}
		/* Schedule the session for deletion */
		janus_session_destroy(session);

		/* Prepare JSON reply */
		json_t *reply = json_object();
		json_object_set_new(reply, "janus", json_string("success"));
		json_object_set_new(reply, "session_id", json_integer(session_id));
		json_object_set_new(reply, "transaction", json_string(transaction_text));
		/* Send the success reply */
		ret = janus_process_success(request, reply);
	} else if(!strcasecmp(message_text, "detach")) {
		if(handle == NULL) {
			/* Query is an handle-level command */
			ret = janus_process_error(request, session_id, transaction_text, JANUS_ERROR_INVALID_REQUEST_PATH, "Unhandled request '%s' at this path", message_text);
			goto jsondone;
		}
		if(handle->app == NULL || handle->app_handle == NULL) {
			ret = janus_process_error(request, session_id, transaction_text, JANUS_ERROR_PLUGIN_DETACH, "No plugin to detach from");
			goto jsondone;
		}
		int error = janus_ice_handle_destroy(session, handle_id);
		janus_mutex_lock(&session->mutex);
		g_hash_table_remove(session->ice_handles, &handle_id);
		janus_mutex_unlock(&session->mutex);
		janus_refcount_decrease(&handle->ref);

		if(error != 0) {
			/* TODO Make error struct to pass verbose information */
			ret = janus_process_error(request, session_id, transaction_text, JANUS_ERROR_PLUGIN_DETACH, "Couldn't detach from plugin: error '%d'", error);
			/* TODO Delete handle instance */
			goto jsondone;
		}
		/* Prepare JSON reply */
		json_t *reply = json_object();
		json_object_set_new(reply, "janus", json_string("success"));
		json_object_set_new(reply, "session_id", json_integer(session_id));
		json_object_set_new(reply, "transaction", json_string(transaction_text));
		/* Send the success reply */
		ret = janus_process_success(request, reply);
	} else if(!strcasecmp(message_text, "hangup")) {
		if(handle == NULL) {
			/* Query is an handle-level command */
			ret = janus_process_error(request, session_id, transaction_text, JANUS_ERROR_INVALID_REQUEST_PATH, "Unhandled request '%s' at this path", message_text);
			goto jsondone;
		}
		if(handle->app == NULL || handle->app_handle == NULL) {
			ret = janus_process_error(request, session_id, transaction_text, JANUS_ERROR_PLUGIN_DETACH, "No plugin attached");
			goto jsondone;
		}
		janus_ice_webrtc_hangup(handle);
		/* Prepare JSON reply */
		json_t *reply = json_object();
		json_object_set_new(reply, "janus", json_string("success"));
		json_object_set_new(reply, "session_id", json_integer(session_id));
		json_object_set_new(reply, "transaction", json_string(transaction_text));
		/* Send the success reply */
		ret = janus_process_success(request, reply);
	} else if(!strcasecmp(message_text, "message")) {
		if(handle == NULL) {
			/* Query is an handle-level command */
			ret = janus_process_error(request, session_id, transaction_text, JANUS_ERROR_INVALID_REQUEST_PATH, "Unhandled request '%s' at this path", message_text);
			goto jsondone;
		}
		if(handle->app == NULL || handle->app_handle == NULL) {
			ret = janus_process_error(request, session_id, transaction_text, JANUS_ERROR_PLUGIN_MESSAGE, "No plugin to handle this message");
			goto jsondone;
		}
		janus_plugin *plugin_t = (janus_plugin *)handle->app;
		JANUS_LOG(LOG_VERB, "[%"SCNu64"] There's a message for %s\n", handle->handle_id, plugin_t->get_name());
		JANUS_VALIDATE_JSON_OBJECT(root, body_parameters,
			error_code, error_cause, FALSE,
			JANUS_ERROR_MISSING_MANDATORY_ELEMENT, JANUS_ERROR_INVALID_ELEMENT_TYPE);
		if(error_code != 0) {
			ret = janus_process_error_string(request, session_id, transaction_text, error_code, error_cause);
			goto jsondone;
		}
		json_t *body = json_object_get(root, "body");
		/* Is there an SDP attached? */
		json_t *jsep = json_object_get(root, "jsep");
		char *jsep_type = NULL;
		char *jsep_sdp = NULL, *jsep_sdp_stripped = NULL;
		if(jsep != NULL) {
			if(!json_is_object(jsep)) {
				ret = janus_process_error(request, session_id, transaction_text, JANUS_ERROR_INVALID_JSON_OBJECT, "Invalid jsep object");
				goto jsondone;
			}
			JANUS_VALIDATE_JSON_OBJECT_FORMAT("JSEP error: missing mandatory element (%s)",
				"JSEP error: invalid element type (%s should be %s)",
				jsep, jsep_parameters, error_code, error_cause, FALSE,
				JANUS_ERROR_MISSING_MANDATORY_ELEMENT, JANUS_ERROR_INVALID_ELEMENT_TYPE);
			if(error_code != 0) {
				ret = janus_process_error_string(request, session_id, transaction_text, error_code, error_cause);
				goto jsondone;
			}
			json_t *type = json_object_get(jsep, "type");
			jsep_type = g_strdup(json_string_value(type));
			type = NULL;
			gboolean do_trickle = TRUE;
			json_t *jsep_trickle = json_object_get(jsep, "trickle");
			do_trickle = jsep_trickle ? json_is_true(jsep_trickle) : TRUE;
			/* Are we still cleaning up from a previous media session? */
			if(janus_flags_is_set(&handle->webrtc_flags, JANUS_ICE_HANDLE_WEBRTC_CLEANING)) {
				JANUS_LOG(LOG_VERB, "[%"SCNu64"] Still cleaning up from a previous media session, let's wait a bit...\n", handle->handle_id);
				gint64 waited = 0;
				while(janus_flags_is_set(&handle->webrtc_flags, JANUS_ICE_HANDLE_WEBRTC_CLEANING)) {
					g_usleep(100000);
					waited += 100000;
					if(waited >= 3*G_USEC_PER_SEC) {
						JANUS_LOG(LOG_VERB, "[%"SCNu64"]   -- Waited 3 seconds, that's enough!\n", handle->handle_id);
						break;
					}
				}
			}
			/* Check the JSEP type */
			janus_mutex_lock(&handle->mutex);
			int offer = 0;
			if(!strcasecmp(jsep_type, "offer")) {
				offer = 1;
				janus_flags_set(&handle->webrtc_flags, JANUS_ICE_HANDLE_WEBRTC_PROCESSING_OFFER);
				janus_flags_set(&handle->webrtc_flags, JANUS_ICE_HANDLE_WEBRTC_GOT_OFFER);
				janus_flags_clear(&handle->webrtc_flags, JANUS_ICE_HANDLE_WEBRTC_GOT_ANSWER);
			} else if(!strcasecmp(jsep_type, "answer")) {
				janus_flags_set(&handle->webrtc_flags, JANUS_ICE_HANDLE_WEBRTC_GOT_ANSWER);
				offer = 0;
			} else {
				/* TODO Handle other message types as well */
				ret = janus_process_error(request, session_id, transaction_text, JANUS_ERROR_JSEP_UNKNOWN_TYPE, "JSEP error: unknown message type '%s'", jsep_type);
				g_free(jsep_type);
				janus_flags_clear(&handle->webrtc_flags, JANUS_ICE_HANDLE_WEBRTC_PROCESSING_OFFER);
				janus_mutex_unlock(&handle->mutex);
				goto jsondone;
			}
			json_t *sdp = json_object_get(jsep, "sdp");
			jsep_sdp = (char *)json_string_value(sdp);
			JANUS_LOG(LOG_VERB, "[%"SCNu64"] Remote SDP:\n%s", handle->handle_id, jsep_sdp);
			/* Is this valid SDP? */
			int audio = 0, video = 0, data = 0, bundle = 0, rtcpmux = 0, trickle = 0;
			janus_sdp *parsed_sdp = janus_sdp_preparse(jsep_sdp, &audio, &video, &data, &bundle, &rtcpmux, &trickle);
			trickle = trickle && do_trickle;
			if(parsed_sdp == NULL) {
				/* Invalid SDP */
				ret = janus_process_error(request, session_id, transaction_text, JANUS_ERROR_JSEP_INVALID_SDP, "JSEP error: invalid SDP");
				g_free(jsep_type);
				janus_flags_clear(&handle->webrtc_flags, JANUS_ICE_HANDLE_WEBRTC_PROCESSING_OFFER);
				janus_mutex_unlock(&handle->mutex);
				goto jsondone;
			}
			/* FIXME We're only handling single audio/video lines for now... */
			JANUS_LOG(LOG_VERB, "[%"SCNu64"] Audio %s been negotiated, Video %s been negotiated, SCTP/DataChannels %s been negotiated\n",
			                    handle->handle_id,
			                    audio ? "has" : "has NOT",
			                    video ? "has" : "has NOT",
			                    data ? "have" : "have NOT");
			if(audio > 1) {
				JANUS_LOG(LOG_WARN, "[%"SCNu64"] More than one audio line? only going to negotiate one...\n", handle->handle_id);
			}
			if(video > 1) {
				JANUS_LOG(LOG_WARN, "[%"SCNu64"] More than one video line? only going to negotiate one...\n", handle->handle_id);
			}
			if(data > 1) {
				JANUS_LOG(LOG_WARN, "[%"SCNu64"] More than one data line? only going to negotiate one...\n", handle->handle_id);
			}
#ifndef HAVE_SCTP
			if(data) {
				JANUS_LOG(LOG_WARN, "[%"SCNu64"]   -- DataChannels have been negotiated, but support for them has not been compiled...\n", handle->handle_id);
			}
#endif
			JANUS_LOG(LOG_VERB, "[%"SCNu64"] The browser: %s BUNDLE, %s rtcp-mux, %s doing Trickle ICE\n", handle->handle_id,
			                    bundle  ? "supports" : "does NOT support",
			                    rtcpmux ? "supports" : "does NOT support",
			                    trickle ? "is"       : "is NOT");
			/* Check if it's a new session, or an update... */
			if(!janus_flags_is_set(&handle->webrtc_flags, JANUS_ICE_HANDLE_WEBRTC_READY)
					|| janus_flags_is_set(&handle->webrtc_flags, JANUS_ICE_HANDLE_WEBRTC_ALERT)) {
				/* New session */
				if(offer) {
					/* Setup ICE locally (we received an offer) */
					if(janus_ice_setup_local(handle, offer, audio, video, data, bundle, rtcpmux, trickle) < 0) {
						JANUS_LOG(LOG_ERR, "Error setting ICE locally\n");
						g_free(jsep_type);
						janus_flags_clear(&handle->webrtc_flags, JANUS_ICE_HANDLE_WEBRTC_PROCESSING_OFFER);
						ret = janus_process_error(request, session_id, transaction_text, JANUS_ERROR_UNKNOWN, "Error setting ICE locally");
						janus_mutex_unlock(&handle->mutex);
						goto jsondone;
					}
				} else {
					/* Make sure we're waiting for an ANSWER in the first place */
					if(!handle->agent) {
						JANUS_LOG(LOG_ERR, "Unexpected ANSWER (did we offer?)\n");
						g_free(jsep_type);
						janus_flags_clear(&handle->webrtc_flags, JANUS_ICE_HANDLE_WEBRTC_PROCESSING_OFFER);
						ret = janus_process_error(request, session_id, transaction_text, JANUS_ERROR_UNEXPECTED_ANSWER, "Unexpected ANSWER (did we offer?)");
						janus_mutex_unlock(&handle->mutex);
						goto jsondone;
					}
				}
				janus_sdp_parse(handle, parsed_sdp);
				janus_sdp_free(parsed_sdp);
				if(!offer) {
					/* Set remote candidates now (we received an answer) */
					if(bundle) {
						janus_flags_set(&handle->webrtc_flags, JANUS_ICE_HANDLE_WEBRTC_BUNDLE);
					} else {
						janus_flags_clear(&handle->webrtc_flags, JANUS_ICE_HANDLE_WEBRTC_BUNDLE);
					}
					if(rtcpmux) {
						janus_flags_set(&handle->webrtc_flags, JANUS_ICE_HANDLE_WEBRTC_RTCPMUX);
					} else {
						janus_flags_clear(&handle->webrtc_flags, JANUS_ICE_HANDLE_WEBRTC_RTCPMUX);
					}
					if(trickle) {
						janus_flags_set(&handle->webrtc_flags, JANUS_ICE_HANDLE_WEBRTC_TRICKLE);
					} else {
						janus_flags_clear(&handle->webrtc_flags, JANUS_ICE_HANDLE_WEBRTC_TRICKLE);
					}
					if(janus_flags_is_set(&handle->webrtc_flags, JANUS_ICE_HANDLE_WEBRTC_BUNDLE)) {
						JANUS_LOG(LOG_HUGE, "[%"SCNu64"]   -- bundle is supported by the browser, getting rid of one of the RTP/RTCP components, if any...\n", handle->handle_id);
						if(audio) {
							/* Get rid of video and data, if present */
							if(handle->streams && handle->video_stream) {
								handle->audio_stream->video_ssrc = handle->video_stream->video_ssrc;
								handle->audio_stream->video_ssrc_peer = handle->video_stream->video_ssrc_peer;
								handle->audio_stream->video_ssrc_peer_rtx = handle->video_stream->video_ssrc_peer_rtx;
								nice_agent_attach_recv(handle->agent, handle->video_stream->stream_id, 1, g_main_loop_get_context (handle->iceloop), NULL, NULL);
								if(!janus_ice_is_rtcpmux_forced())
									nice_agent_attach_recv(handle->agent, handle->video_stream->stream_id, 2, g_main_loop_get_context (handle->iceloop), NULL, NULL);
								nice_agent_remove_stream(handle->agent, handle->video_stream->stream_id);
								janus_ice_stream_destroy(handle->streams, handle->video_stream);
							}
							handle->video_stream = NULL;
							handle->video_id = 0;
							if(handle->streams && handle->data_stream) {
								nice_agent_attach_recv(handle->agent, handle->data_stream->stream_id, 1, g_main_loop_get_context (handle->iceloop), NULL, NULL);
								nice_agent_remove_stream(handle->agent, handle->data_stream->stream_id);
								janus_ice_stream_destroy(handle->streams, handle->data_stream);
							}
							handle->data_stream = NULL;
							handle->data_id = 0;
							if(!video) {
								handle->audio_stream->video_ssrc = 0;
								handle->audio_stream->video_ssrc_peer = 0;
								g_free(handle->audio_stream->video_rtcp_ctx);
								handle->audio_stream->video_rtcp_ctx = NULL;
							}
						} else if(video) {
							/* Get rid of data, if present */
							if(handle->streams && handle->data_stream) {
								nice_agent_attach_recv(handle->agent, handle->data_stream->stream_id, 1, g_main_loop_get_context (handle->iceloop), NULL, NULL);
								nice_agent_remove_stream(handle->agent, handle->data_stream->stream_id);
								janus_ice_stream_destroy(handle->streams, handle->data_stream);
							}
							handle->data_stream = NULL;
							handle->data_id = 0;
						}
					}
					if(janus_flags_is_set(&handle->webrtc_flags, JANUS_ICE_HANDLE_WEBRTC_RTCPMUX) && !janus_ice_is_rtcpmux_forced()) {
						JANUS_LOG(LOG_HUGE, "[%"SCNu64"]   -- rtcp-mux is supported by the browser, getting rid of RTCP components, if any...\n", handle->handle_id);
						if(handle->audio_stream && handle->audio_stream->components != NULL) {
							nice_agent_attach_recv(handle->agent, handle->audio_id, 2, g_main_loop_get_context (handle->iceloop), NULL, NULL);
							/* Free the component */
							janus_ice_component_destroy(handle->audio_stream->components, handle->audio_stream->rtcp_component);
							handle->audio_stream->rtcp_component = NULL;
							/* Create a dummy candidate and enforce it as the one to use for this now unneeded component */
							NiceCandidate *c = nice_candidate_new(NICE_CANDIDATE_TYPE_HOST);
							c->component_id = 2;
							c->stream_id = handle->audio_stream->stream_id;
#ifndef HAVE_LIBNICE_TCP
							c->transport = NICE_CANDIDATE_TRANSPORT_UDP;
#endif
							strncpy(c->foundation, "1", NICE_CANDIDATE_MAX_FOUNDATION);
							c->priority = 1;
							nice_address_set_from_string(&c->addr, "127.0.0.1");
							nice_address_set_port(&c->addr, janus_ice_get_rtcpmux_blackhole_port());
							c->username = g_strdup(handle->audio_stream->ruser);
							c->password = g_strdup(handle->audio_stream->rpass);
							if(!nice_agent_set_selected_remote_candidate(handle->agent, handle->audio_stream->stream_id, 2, c)) {
								JANUS_LOG(LOG_ERR, "[%"SCNu64"] Error forcing dummy candidate on RTCP component of stream %d\n", handle->handle_id, handle->audio_stream->stream_id);
								nice_candidate_free(c);
							}
						}
						if(handle->video_stream && handle->video_stream->components != NULL) {
							nice_agent_attach_recv(handle->agent, handle->video_id, 2, g_main_loop_get_context (handle->iceloop), NULL, NULL);
							/* Free the component */
							janus_ice_component_destroy(handle->video_stream->components, handle->video_stream->rtcp_component);
							handle->video_stream->rtcp_component = NULL;
							/* Create a dummy candidate and enforce it as the one to use for this now unneeded component */
							NiceCandidate *c = nice_candidate_new(NICE_CANDIDATE_TYPE_HOST);
							c->component_id = 2;
							c->stream_id = handle->video_stream->stream_id;
#ifndef HAVE_LIBNICE_TCP
							c->transport = NICE_CANDIDATE_TRANSPORT_UDP;
#endif
							strncpy(c->foundation, "1", NICE_CANDIDATE_MAX_FOUNDATION);
							c->priority = 1;
							nice_address_set_from_string(&c->addr, "127.0.0.1");
							nice_address_set_port(&c->addr, janus_ice_get_rtcpmux_blackhole_port());
							c->username = g_strdup(handle->video_stream->ruser);
							c->password = g_strdup(handle->video_stream->rpass);
							if(!nice_agent_set_selected_remote_candidate(handle->agent, handle->video_stream->stream_id, 2, c)) {
								JANUS_LOG(LOG_ERR, "[%"SCNu64"] Error forcing dummy candidate on RTCP component of stream %d\n", handle->handle_id, handle->video_stream->stream_id);
								nice_candidate_free(c);
							}
						}
					}
					/* FIXME Any disabled m-line? */
					if(strstr(jsep_sdp, "m=audio 0")) {
						JANUS_LOG(LOG_VERB, "[%"SCNu64"] Audio disabled via SDP\n", handle->handle_id);
						if(!janus_flags_is_set(&handle->webrtc_flags, JANUS_ICE_HANDLE_WEBRTC_BUNDLE)
								|| (!video && !data)) {
							JANUS_LOG(LOG_HUGE, "  -- Marking audio stream as disabled\n");
							janus_ice_stream *stream = g_hash_table_lookup(handle->streams, GUINT_TO_POINTER(handle->audio_id));
							if(stream)
								stream->disabled = TRUE;
						}
					}
					if(strstr(jsep_sdp, "m=video 0")) {
						JANUS_LOG(LOG_VERB, "[%"SCNu64"] Video disabled via SDP\n", handle->handle_id);
						if(!janus_flags_is_set(&handle->webrtc_flags, JANUS_ICE_HANDLE_WEBRTC_BUNDLE)
								|| (!audio && !data)) {
							JANUS_LOG(LOG_HUGE, "  -- Marking video stream as disabled\n");
							janus_ice_stream *stream = NULL;
							if(!janus_flags_is_set(&handle->webrtc_flags, JANUS_ICE_HANDLE_WEBRTC_BUNDLE)) {
								stream = g_hash_table_lookup(handle->streams, GUINT_TO_POINTER(handle->video_id));
							} else {
								gint id = handle->audio_id > 0 ? handle->audio_id : handle->video_id;
								stream = g_hash_table_lookup(handle->streams, GUINT_TO_POINTER(id));
							}
							if(stream)
								stream->disabled = TRUE;
						}
					}
					if(strstr(jsep_sdp, "m=application 0 DTLS/SCTP")) {
						JANUS_LOG(LOG_VERB, "[%"SCNu64"] Data Channel disabled via SDP\n", handle->handle_id);
						if(!janus_flags_is_set(&handle->webrtc_flags, JANUS_ICE_HANDLE_WEBRTC_BUNDLE)
								|| (!audio && !video)) {
							JANUS_LOG(LOG_HUGE, "  -- Marking data channel stream as disabled\n");
							janus_ice_stream *stream = NULL;
							if(!janus_flags_is_set(&handle->webrtc_flags, JANUS_ICE_HANDLE_WEBRTC_BUNDLE)) {
								stream = g_hash_table_lookup(handle->streams, GUINT_TO_POINTER(handle->data_id));
							} else {
								gint id = handle->audio_id > 0 ? handle->audio_id : (handle->video_id > 0 ? handle->video_id : handle->data_id);
								stream = g_hash_table_lookup(handle->streams, GUINT_TO_POINTER(id));
							}
							if(stream)
								stream->disabled = TRUE;
						}
					}
					/* We got our answer */
					janus_flags_clear(&handle->webrtc_flags, JANUS_ICE_HANDLE_WEBRTC_PROCESSING_OFFER);
					/* Any pending trickles? */
					if(handle->pending_trickles) {
						JANUS_LOG(LOG_VERB, "[%"SCNu64"]   -- Processing %d pending trickle candidates\n", handle->handle_id, g_list_length(handle->pending_trickles));
						GList *temp = NULL;
						while(handle->pending_trickles) {
							temp = g_list_first(handle->pending_trickles);
							handle->pending_trickles = g_list_remove_link(handle->pending_trickles, temp);
							janus_ice_trickle *trickle = (janus_ice_trickle *)temp->data;
							g_list_free(temp);
							if(trickle == NULL)
								continue;
							if((janus_get_monotonic_time() - trickle->received) > 15*G_USEC_PER_SEC) {
								/* FIXME Candidate is too old, discard it */
								janus_ice_trickle_destroy(trickle);
								/* FIXME We should report that */
								continue;
							}
							json_t *candidate = trickle->candidate;
							if(candidate == NULL) {
								janus_ice_trickle_destroy(trickle);
								continue;
							}
							if(json_is_object(candidate)) {
								/* We got a single candidate */
								int error = 0;
								const char *error_string = NULL;
								if((error = janus_ice_trickle_parse(handle, candidate, &error_string)) != 0) {
									/* FIXME We should report the error parsing the trickle candidate */
								}
							} else if(json_is_array(candidate)) {
								/* We got multiple candidates in an array */
								JANUS_LOG(LOG_VERB, "Got multiple candidates (%zu)\n", json_array_size(candidate));
								if(json_array_size(candidate) > 0) {
									/* Handle remote candidates */
									size_t i = 0;
									for(i=0; i<json_array_size(candidate); i++) {
										json_t *c = json_array_get(candidate, i);
										/* FIXME We don't care if any trickle fails to parse */
										janus_ice_trickle_parse(handle, c, NULL);
									}
								}
							}
							/* Done, free candidate */
							janus_ice_trickle_destroy(trickle);
						}
					}
					/* This was an answer, check if it's time to start ICE */
					if(janus_flags_is_set(&handle->webrtc_flags, JANUS_ICE_HANDLE_WEBRTC_TRICKLE) &&
							!janus_flags_is_set(&handle->webrtc_flags, JANUS_ICE_HANDLE_WEBRTC_ALL_TRICKLES)) {
						JANUS_LOG(LOG_VERB, "[%"SCNu64"]   -- ICE Trickling is supported by the browser, waiting for remote candidates...\n", handle->handle_id);
						janus_flags_set(&handle->webrtc_flags, JANUS_ICE_HANDLE_WEBRTC_START);
					} else {
						JANUS_LOG(LOG_VERB, "[%"SCNu64"] Done! Sending connectivity checks...\n", handle->handle_id);
						if(handle->audio_id > 0) {
							janus_ice_setup_remote_candidates(handle, handle->audio_id, 1);
							if(!janus_flags_is_set(&handle->webrtc_flags, JANUS_ICE_HANDLE_WEBRTC_RTCPMUX))	/* http://tools.ietf.org/html/rfc5761#section-5.1.3 */
								janus_ice_setup_remote_candidates(handle, handle->audio_id, 2);
						}
						if(handle->video_id > 0) {
							janus_ice_setup_remote_candidates(handle, handle->video_id, 1);
							if(!janus_flags_is_set(&handle->webrtc_flags, JANUS_ICE_HANDLE_WEBRTC_RTCPMUX))	/* http://tools.ietf.org/html/rfc5761#section-5.1.3 */
								janus_ice_setup_remote_candidates(handle, handle->video_id, 2);
						}
						if(handle->data_id > 0) {
							janus_ice_setup_remote_candidates(handle, handle->data_id, 1);
						}
					}
				}
			} else {
				/* TODO Actually handle session updates: for now we ignore them, and just relay them to plugins */
				JANUS_LOG(LOG_WARN, "[%"SCNu64"] Ignoring negotiation update, we don't support them yet...\n", handle->handle_id);
			}
			handle->remote_sdp = g_strdup(jsep_sdp);
			janus_mutex_unlock(&handle->mutex);
			/* Anonymize SDP */
			jsep_sdp_stripped = janus_sdp_anonymize(jsep_sdp);
			if(jsep_sdp_stripped == NULL) {
				/* Invalid SDP */
				ret = janus_process_error(request, session_id, transaction_text, JANUS_ERROR_JSEP_INVALID_SDP, "JSEP error: invalid SDP");
				g_free(jsep_type);
				janus_flags_clear(&handle->webrtc_flags, JANUS_ICE_HANDLE_WEBRTC_PROCESSING_OFFER);
				goto jsondone;
			}
			sdp = NULL;
			janus_flags_clear(&handle->webrtc_flags, JANUS_ICE_HANDLE_WEBRTC_PROCESSING_OFFER);
		}

		/* Make sure the app handle is still valid */
		if(handle->app == NULL || handle->app_handle == NULL || !janus_plugin_session_is_alive(handle->app_handle)) {
			ret = janus_process_error(request, session_id, transaction_text, JANUS_ERROR_PLUGIN_MESSAGE, "No plugin to handle this message");
			g_free(jsep_type);
			g_free(jsep_sdp_stripped);
			janus_flags_clear(&handle->webrtc_flags, JANUS_ICE_HANDLE_WEBRTC_PROCESSING_OFFER);
			goto jsondone;
		}

		/* Send the message to the plugin (which must eventually free transaction_text and unref the two objects, body and jsep) */
		json_incref(body);
		janus_plugin_result *result = plugin_t->handle_message(handle->app_handle,
			g_strdup((char *)transaction_text), body,
			jsep_sdp_stripped ? json_pack("{ssss}", "type", jsep_type, "sdp", jsep_sdp_stripped) : NULL);
		if(result == NULL) {
			/* Something went horribly wrong! */
			ret = janus_process_error(request, session_id, transaction_text, JANUS_ERROR_PLUGIN_MESSAGE, "Plugin didn't give a result");
			goto jsondone;
		}
		if(result->type == JANUS_PLUGIN_OK) {
			/* The plugin gave a result already (synchronous request/response) */
			if(result->content == NULL || !json_is_object(result->content)) {
				/* Missing content, or not a JSON object */
				ret = janus_process_error(request, session_id, transaction_text, JANUS_ERROR_PLUGIN_MESSAGE,
					result->content == NULL ?
						"Plugin didn't provide any content for this synchronous response" :
						"Plugin returned an invalid JSON response");
				janus_plugin_result_destroy(result);
				goto jsondone;
			}
			/* Reference the content, as destroying the result instance will decref it */
			json_incref(result->content);
			/* Prepare JSON response */
			json_t *reply = json_object();
			json_object_set_new(reply, "janus", json_string("success"));
			json_object_set_new(reply, "session_id", json_integer(session->session_id));
			json_object_set_new(reply, "sender", json_integer(handle->handle_id));
			json_object_set_new(reply, "transaction", json_string(transaction_text));
			json_t *plugin_data = json_object();
			json_object_set_new(plugin_data, "plugin", json_string(plugin_t->get_package()));
			json_object_set_new(plugin_data, "data", result->content);
			json_object_set_new(reply, "plugindata", plugin_data);
			/* Send the success reply */
			ret = janus_process_success(request, reply);
		} else if(result->type == JANUS_PLUGIN_OK_WAIT) {
			/* The plugin received the request but didn't process it yet, send an ack (asynchronous notifications may follow) */
			json_t *reply = json_object();
			json_object_set_new(reply, "janus", json_string("ack"));
			json_object_set_new(reply, "session_id", json_integer(session_id));
			if(result->text)
				json_object_set_new(reply, "hint", json_string(result->text));
			json_object_set_new(reply, "transaction", json_string(transaction_text));
			/* Send the success reply */
			ret = janus_process_success(request, reply);
		} else {
			/* Something went horribly wrong! */
			ret = janus_process_error_string(request, session_id, transaction_text, JANUS_ERROR_PLUGIN_MESSAGE,
				(char *)(result->text ? result->text : "Plugin returned a severe (unknown) error"));
			janus_plugin_result_destroy(result);
			goto jsondone;
		}
		janus_plugin_result_destroy(result);
	} else if(!strcasecmp(message_text, "trickle")) {
		if(handle == NULL) {
			/* Trickle is an handle-level command */
			ret = janus_process_error(request, session_id, transaction_text, JANUS_ERROR_INVALID_REQUEST_PATH, "Unhandled request '%s' at this path", message_text);
			goto jsondone;
		}
		if(handle->app == NULL || handle->app_handle == NULL || !janus_plugin_session_is_alive(handle->app_handle)) {
			ret = janus_process_error(request, session_id, transaction_text, JANUS_ERROR_PLUGIN_MESSAGE, "No plugin to handle this trickle candidate");
			goto jsondone;
		}
		json_t *candidate = json_object_get(root, "candidate");
		json_t *candidates = json_object_get(root, "candidates");
		if(candidate == NULL && candidates == NULL) {
			ret = janus_process_error(request, session_id, transaction_text, JANUS_ERROR_MISSING_MANDATORY_ELEMENT, "Missing mandatory element (candidate|candidates)");
			goto jsondone;
		}
		if(candidate != NULL && candidates != NULL) {
			ret = janus_process_error(request, session_id, transaction_text, JANUS_ERROR_INVALID_JSON, "Can't have both candidate and candidates");
			goto jsondone;
		}
		janus_mutex_lock(&handle->mutex);
		if(!janus_flags_is_set(&handle->webrtc_flags, JANUS_ICE_HANDLE_WEBRTC_TRICKLE)) {
			/* It looks like this peer supports Trickle, after all */
			JANUS_LOG(LOG_VERB, "Handle %"SCNu64" supports trickle even if it didn't negotiate it...\n", handle->handle_id);
			janus_flags_set(&handle->webrtc_flags, JANUS_ICE_HANDLE_WEBRTC_TRICKLE);
		}
		/* Is there any stream ready? this trickle may get here before the SDP it relates to */
		if(handle->audio_stream == NULL && handle->video_stream == NULL && handle->data_stream == NULL) {
			JANUS_LOG(LOG_WARN, "[%"SCNu64"] No stream, queueing this trickle as it got here before the SDP...\n", handle->handle_id);
			/* Enqueue this trickle candidate(s), we'll process this later */
			janus_ice_trickle *early_trickle = janus_ice_trickle_new(handle, transaction_text, candidate ? candidate : candidates);
			handle->pending_trickles = g_list_append(handle->pending_trickles, early_trickle);
			/* Send the ack right away, an event will tell the application if the candidate(s) failed */
			goto trickledone;
		}
		/* Is the ICE stack ready already? */
		if(janus_flags_is_set(&handle->webrtc_flags, JANUS_ICE_HANDLE_WEBRTC_PROCESSING_OFFER) ||
				!janus_flags_is_set(&handle->webrtc_flags, JANUS_ICE_HANDLE_WEBRTC_GOT_OFFER) ||
				!janus_flags_is_set(&handle->webrtc_flags, JANUS_ICE_HANDLE_WEBRTC_GOT_ANSWER)) {
			const char *cause = NULL;
			if(janus_flags_is_set(&handle->webrtc_flags, JANUS_ICE_HANDLE_WEBRTC_PROCESSING_OFFER))
				cause = "processing the offer";
			else if(!janus_flags_is_set(&handle->webrtc_flags, JANUS_ICE_HANDLE_WEBRTC_GOT_ANSWER))
				cause = "waiting for the answer";
			else if(!janus_flags_is_set(&handle->webrtc_flags, JANUS_ICE_HANDLE_WEBRTC_GOT_OFFER))
				cause = "waiting for the offer";
			JANUS_LOG(LOG_VERB, "[%"SCNu64"] Still %s, queueing this trickle to wait until we're done there...\n",
				handle->handle_id, cause);
			/* Enqueue this trickle candidate(s), we'll process this later */
			janus_ice_trickle *early_trickle = janus_ice_trickle_new(handle, transaction_text, candidate ? candidate : candidates);
			handle->pending_trickles = g_list_append(handle->pending_trickles, early_trickle);
			/* Send the ack right away, an event will tell the application if the candidate(s) failed */
			goto trickledone;
		}
		if(candidate != NULL) {
			/* We got a single candidate */
			int error = 0;
			const char *error_string = NULL;
			if((error = janus_ice_trickle_parse(handle, candidate, &error_string)) != 0) {
				ret = janus_process_error(request, session_id, transaction_text, error, "%s", error_string);
				janus_mutex_unlock(&handle->mutex);
				goto jsondone;
			}
		} else {
			/* We got multiple candidates in an array */
			if(!json_is_array(candidates)) {
				ret = janus_process_error(request, session_id, transaction_text, JANUS_ERROR_INVALID_ELEMENT_TYPE, "candidates is not an array");
				janus_mutex_unlock(&handle->mutex);
				goto jsondone;
			}
			JANUS_LOG(LOG_VERB, "Got multiple candidates (%zu)\n", json_array_size(candidates));
			if(json_array_size(candidates) > 0) {
				/* Handle remote candidates */
				size_t i = 0;
				for(i=0; i<json_array_size(candidates); i++) {
					json_t *c = json_array_get(candidates, i);
					/* FIXME We don't care if any trickle fails to parse */
					janus_ice_trickle_parse(handle, c, NULL);
				}
			}
		}

trickledone:
		janus_mutex_unlock(&handle->mutex);
		/* We reply right away, not to block the web server... */
		json_t *reply = json_object();
		json_object_set_new(reply, "janus", json_string("ack"));
		json_object_set_new(reply, "session_id", json_integer(session_id));
		json_object_set_new(reply, "transaction", json_string(transaction_text));
		/* Send the success reply */
		ret = janus_process_success(request, reply);
	} else {
		ret = janus_process_error(request, session_id, transaction_text, JANUS_ERROR_UNKNOWN_REQUEST, "Unknown request '%s'", message_text);
	}

jsondone:
	/* Done processing */
	if(session != NULL)
		janus_refcount_decrease(&session->ref);
	if(handle != NULL)
		janus_refcount_decrease(&handle->ref);
	return ret;
}

/* Admin/monitor WebServer requests handler */
int janus_process_incoming_admin_request(janus_request *request) {
	int ret = -1;
	int error_code = 0;
	char error_cause[100];
	if(request == NULL) {
		JANUS_LOG(LOG_ERR, "Missing request or payload to process, giving up...\n");
		return ret;
	}
	json_t *root = request->message;
	/* Ok, let's start with the ids */
	guint64 session_id = 0, handle_id = 0;
	json_t *s = json_object_get(root, "session_id");
	if(s && json_is_integer(s))
		session_id = json_integer_value(s);
	json_t *h = json_object_get(root, "handle_id");
	if(h && json_is_integer(h))
		handle_id = json_integer_value(h);

	janus_session *session = NULL;
	janus_ice_handle *handle = NULL;

	/* Get transaction and message request */
	JANUS_VALIDATE_JSON_OBJECT(root, admin_parameters,
		error_code, error_cause, FALSE,
		JANUS_ERROR_MISSING_MANDATORY_ELEMENT, JANUS_ERROR_INVALID_ELEMENT_TYPE);
	if(error_code != 0) {
		ret = janus_process_error_string(request, session_id, NULL, error_code, error_cause);
		goto jsondone;
	}
	json_t *transaction = json_object_get(root, "transaction");
	const gchar *transaction_text = json_string_value(transaction);
	json_t *message = json_object_get(root, "janus");
	if(!message) {
		ret = janus_process_error(request, session_id, transaction_text, JANUS_ERROR_MISSING_MANDATORY_ELEMENT, "Missing mandatory element (janus)");
		goto jsondone;
	}
	if(!json_is_string(message)) {
		ret = janus_process_error(request, session_id, transaction_text, JANUS_ERROR_INVALID_ELEMENT_TYPE, "Invalid element type (janus should be a string)");
		goto jsondone;
	}
	const gchar *message_text = json_string_value(message);

	if(session_id == 0 && handle_id == 0) {
		/* Can only be a 'Get all sessions' or some general setting manipulation request */
		if(!strcasecmp(message_text, "info")) {
			/* The generic info request */
			ret = janus_process_success(request, janus_info(transaction_text));
			goto jsondone;
		}
		if(admin_api_secret != NULL) {
			/* There's an admin/monitor secret, check that the client provided it */
			json_t *secret = json_object_get(root, "admin_secret");
			if(!secret || !json_is_string(secret) || !janus_strcmp_const_time(json_string_value(secret), admin_api_secret)) {
				ret = janus_process_error(request, session_id, transaction_text, JANUS_ERROR_UNAUTHORIZED, NULL);
				goto jsondone;
			}
		}
		if(!strcasecmp(message_text, "get_status")) {
			/* Return some info on the settings (mostly debug-related, at the moment) */
			json_t *reply = json_object();
			json_object_set_new(reply, "janus", json_string("success"));
			json_object_set_new(reply, "transaction", json_string(transaction_text));
			json_t *status = json_object();
			json_object_set_new(status, "token_auth", janus_auth_is_enabled() ? json_true() : json_false());
			json_object_set_new(status, "log_level", json_integer(janus_log_level));
<<<<<<< HEAD
			json_object_set_new(status, "log_timestamps", json_integer(janus_log_timestamps));
			json_object_set_new(status, "log_colors", json_integer(janus_log_colors));
			json_object_set_new(status, "locking_debug", json_integer(lock_debug));
			json_object_set_new(status, "refcount_debug", json_integer(refcount_debug));
			json_object_set_new(status, "libnice_debug", json_integer(janus_ice_is_ice_debugging_enabled()));
=======
			json_object_set_new(status, "log_timestamps", janus_log_timestamps ? json_true() : json_false());
			json_object_set_new(status, "log_colors", janus_log_colors ? json_true() : json_false());
			json_object_set_new(status, "locking_debug", lock_debug ? json_true() : json_false());
			json_object_set_new(status, "libnice_debug", janus_ice_is_ice_debugging_enabled() ? json_true() : json_false());
>>>>>>> 47df0af9
			json_object_set_new(status, "max_nack_queue", json_integer(janus_get_max_nack_queue()));
			json_object_set_new(reply, "status", status);
			/* Send the success reply */
			ret = janus_process_success(request, reply);
			goto jsondone;
		} else if(!strcasecmp(message_text, "set_log_level")) {
			/* Change the debug logging level */
			JANUS_VALIDATE_JSON_OBJECT(root, level_parameters,
				error_code, error_cause, FALSE,
				JANUS_ERROR_MISSING_MANDATORY_ELEMENT, JANUS_ERROR_INVALID_ELEMENT_TYPE);
			if(error_code != 0) {
				ret = janus_process_error_string(request, session_id, transaction_text, error_code, error_cause);
				goto jsondone;
			}
			json_t *level = json_object_get(root, "level");
			int level_num = json_integer_value(level);
			if(level_num < LOG_NONE || level_num > LOG_MAX) {
				ret = janus_process_error(request, session_id, transaction_text, JANUS_ERROR_INVALID_ELEMENT_TYPE, "Invalid element type (level should be between %d and %d)", LOG_NONE, LOG_MAX);
				goto jsondone;
			}
			janus_log_level = level_num;
			/* Prepare JSON reply */
			json_t *reply = json_object();
			json_object_set_new(reply, "janus", json_string("success"));
			json_object_set_new(reply, "transaction", json_string(transaction_text));
			json_object_set_new(reply, "level", json_integer(janus_log_level));
			/* Send the success reply */
			ret = janus_process_success(request, reply);
			goto jsondone;
		} else if(!strcasecmp(message_text, "set_locking_debug")) {
			/* Enable/disable the locking debug (would show a message on the console for every lock attempt) */
			JANUS_VALIDATE_JSON_OBJECT(root, debug_parameters,
				error_code, error_cause, FALSE,
				JANUS_ERROR_MISSING_MANDATORY_ELEMENT, JANUS_ERROR_INVALID_ELEMENT_TYPE);
			if(error_code != 0) {
				ret = janus_process_error_string(request, session_id, transaction_text, error_code, error_cause);
				goto jsondone;
			}
			json_t *debug = json_object_get(root, "debug");
			lock_debug = json_is_true(debug);
			/* Prepare JSON reply */
			json_t *reply = json_object();
			json_object_set_new(reply, "janus", json_string("success"));
			json_object_set_new(reply, "transaction", json_string(transaction_text));
			json_object_set_new(reply, "locking_debug", lock_debug ? json_true() : json_false());
			/* Send the success reply */
			ret = janus_process_success(request, reply);
			goto jsondone;
		} else if(!strcasecmp(message_text, "set_refcount_debug")) {
			/* Enable/disable the reference counter debug (would show a message on the console for every increase/decrease) */
			json_t *debug = json_object_get(root, "debug");
			if(!debug) {
				ret = janus_process_error(request, session_id, transaction_text, JANUS_ERROR_MISSING_MANDATORY_ELEMENT, "Missing mandatory element (debug)");
				goto jsondone;
			}
			if(!json_is_integer(debug) || json_integer_value(debug) < 0) {
				ret = janus_process_error(request, session_id, transaction_text, JANUS_ERROR_INVALID_ELEMENT_TYPE, "Invalid element type (debug should be a positive integer)");
				goto jsondone;
			}
			int debug_num = json_integer_value(debug);
			if(debug_num < 0 || debug_num > 1) {
				ret = janus_process_error(request, session_id, transaction_text, JANUS_ERROR_INVALID_ELEMENT_TYPE, "Invalid element type (debug should be either 0 or 1)");
				goto jsondone;
			}
			refcount_debug = debug_num;
			/* Prepare JSON reply */
			json_t *reply = json_object();
			json_object_set_new(reply, "janus", json_string("success"));
			json_object_set_new(reply, "transaction", json_string(transaction_text));
			json_object_set_new(reply, "refcount_debug", json_integer(refcount_debug));
			/* Send the success reply */
			ret = janus_process_success(request, reply);
			goto jsondone;
		} else if(!strcasecmp(message_text, "set_log_timestamps")) {
			/* Enable/disable the log timestamps */
			JANUS_VALIDATE_JSON_OBJECT(root, timestamps_parameters,
				error_code, error_cause, FALSE,
				JANUS_ERROR_MISSING_MANDATORY_ELEMENT, JANUS_ERROR_INVALID_ELEMENT_TYPE);
			if(error_code != 0) {
				ret = janus_process_error_string(request, session_id, transaction_text, error_code, error_cause);
				goto jsondone;
			}
			json_t *timestamps = json_object_get(root, "timestamps");
			janus_log_timestamps = json_is_true(timestamps);
			/* Prepare JSON reply */
			json_t *reply = json_object();
			json_object_set_new(reply, "janus", json_string("success"));
			json_object_set_new(reply, "transaction", json_string(transaction_text));
			json_object_set_new(reply, "log_timestamps", janus_log_timestamps ? json_true() : json_false());
			/* Send the success reply */
			ret = janus_process_success(request, reply);
			goto jsondone;
		} else if(!strcasecmp(message_text, "set_log_colors")) {
			/* Enable/disable the log colors */
			JANUS_VALIDATE_JSON_OBJECT(root, colors_parameters,
				error_code, error_cause, FALSE,
				JANUS_ERROR_MISSING_MANDATORY_ELEMENT, JANUS_ERROR_INVALID_ELEMENT_TYPE);
			if(error_code != 0) {
				ret = janus_process_error_string(request, session_id, transaction_text, error_code, error_cause);
				goto jsondone;
			}
			json_t *colors = json_object_get(root, "colors");
			janus_log_colors = json_is_true(colors);
			/* Prepare JSON reply */
			json_t *reply = json_object();
			json_object_set_new(reply, "janus", json_string("success"));
			json_object_set_new(reply, "transaction", json_string(transaction_text));
			json_object_set_new(reply, "log_colors", janus_log_colors ? json_true() : json_false());
			/* Send the success reply */
			ret = janus_process_success(request, reply);
			goto jsondone;
		} else if(!strcasecmp(message_text, "set_libnice_debug")) {
			/* Enable/disable the libnice debugging (http://nice.freedesktop.org/libnice/libnice-Debug-messages.html) */
			JANUS_VALIDATE_JSON_OBJECT(root, debug_parameters,
				error_code, error_cause, FALSE,
				JANUS_ERROR_MISSING_MANDATORY_ELEMENT, JANUS_ERROR_INVALID_ELEMENT_TYPE);
			if(error_code != 0) {
				ret = janus_process_error_string(request, session_id, transaction_text, error_code, error_cause);
				goto jsondone;
			}
			json_t *debug = json_object_get(root, "debug");
			if(json_is_true(debug)) {
				janus_ice_debugging_enable();
			} else {
				janus_ice_debugging_disable();
			}
			/* Prepare JSON reply */
			json_t *reply = json_object();
			json_object_set_new(reply, "janus", json_string("success"));
			json_object_set_new(reply, "transaction", json_string(transaction_text));
			json_object_set_new(reply, "libnice_debug", janus_ice_is_ice_debugging_enabled() ? json_true() : json_false());
			/* Send the success reply */
			ret = janus_process_success(request, reply);
			goto jsondone;
		} else if(!strcasecmp(message_text, "set_max_nack_queue")) {
			/* Change the current value for the max NACK queue */
			JANUS_VALIDATE_JSON_OBJECT(root, mnq_parameters,
				error_code, error_cause, FALSE,
				JANUS_ERROR_MISSING_MANDATORY_ELEMENT, JANUS_ERROR_INVALID_ELEMENT_TYPE);
			if(error_code != 0) {
				ret = janus_process_error_string(request, session_id, transaction_text, error_code, error_cause);
				goto jsondone;
			}
			json_t *mnq = json_object_get(root, "max_nack_queue");
			int mnq_num = json_integer_value(mnq);
			if(mnq_num < 0 || (mnq_num > 0 && mnq_num < 200)) {
				ret = janus_process_error(request, session_id, transaction_text, JANUS_ERROR_INVALID_ELEMENT_TYPE, "Invalid element type (max_nack_queue, if provided, should be greater than 200)");
				goto jsondone;
			}
			janus_set_max_nack_queue(mnq_num);
			/* Prepare JSON reply */
			json_t *reply = json_object();
			json_object_set_new(reply, "janus", json_string("success"));
			json_object_set_new(reply, "transaction", json_string(transaction_text));
			json_object_set_new(reply, "max_nack_queue", json_integer(janus_get_max_nack_queue()));
			/* Send the success reply */
			ret = janus_process_success(request, reply);
			goto jsondone;
		} else if(!strcasecmp(message_text, "list_sessions")) {
			/* List sessions */
			session_id = 0;
			json_t *list = json_array();
			if(sessions != NULL && g_hash_table_size(sessions) > 0) {
				janus_mutex_lock(&sessions_mutex);
				GHashTableIter iter;
				gpointer value;
				g_hash_table_iter_init(&iter, sessions);
				while (g_hash_table_iter_next(&iter, NULL, &value)) {
					janus_session *session = value;
					if(session == NULL) {
						continue;
					}
					json_array_append_new(list, json_integer(session->session_id));
				}
				janus_mutex_unlock(&sessions_mutex);
			}
			/* Prepare JSON reply */
			json_t *reply = json_object();
			json_object_set_new(reply, "janus", json_string("success"));
			json_object_set_new(reply, "transaction", json_string(transaction_text));
			json_object_set_new(reply, "sessions", list);
			/* Send the success reply */
			ret = janus_process_success(request, reply);
			goto jsondone;
		} else if(!strcasecmp(message_text, "add_token")) {
			/* Add a token valid for authentication */
			if(!janus_auth_is_enabled()) {
				ret = janus_process_error(request, session_id, transaction_text, JANUS_ERROR_UNKNOWN, "Token based authentication disabled");
				goto jsondone;
			}
			JANUS_VALIDATE_JSON_OBJECT(root, add_token_parameters,
				error_code, error_cause, FALSE,
				JANUS_ERROR_MISSING_MANDATORY_ELEMENT, JANUS_ERROR_INVALID_ELEMENT_TYPE);
			if(error_code != 0) {
				ret = janus_process_error_string(request, session_id, transaction_text, error_code, error_cause);
				goto jsondone;
			}
			json_t *token = json_object_get(root, "token");
			const char *token_value = json_string_value(token);
			/* Any plugin this token should be limited to? */
			json_t *allowed = json_object_get(root, "plugins");
			/* First of all, add the new token */
			if(!janus_auth_add_token(token_value)) {
				ret = janus_process_error(request, session_id, transaction_text, JANUS_ERROR_UNKNOWN, "Error adding token");
				goto jsondone;
			}
			/* Then take care of the plugins access limitations, if any */
			if(allowed && json_array_size(allowed) > 0) {
				/* Specify which plugins this token has access to */
				size_t i = 0;
				for(i=0; i<json_array_size(allowed); i++) {
					json_t *p = json_array_get(allowed, i);
					if(!p || !json_is_string(p)) {
						/* FIXME Should we fail here? */
						JANUS_LOG(LOG_WARN, "Invalid plugin passed to the new token request, skipping...\n");
						continue;
					}
					const gchar *plugin_text = json_string_value(p);
					janus_plugin *plugin_t = janus_plugin_find(plugin_text);
					if(plugin_t == NULL) {
						/* FIXME Should we fail here? */
						JANUS_LOG(LOG_WARN, "No such plugin '%s' passed to the new token request, skipping...\n", plugin_text);
						continue;
					}
					if(!janus_auth_allow_plugin(token_value, plugin_t)) {
						JANUS_LOG(LOG_WARN, "Error allowing access to '%s' to the new token, bad things may happen...\n", plugin_text);
					}
				}
			} else {
				/* No plugin limitation specified, allow all plugins */
				if(plugins && g_hash_table_size(plugins) > 0) {
					GHashTableIter iter;
					gpointer value;
					g_hash_table_iter_init(&iter, plugins);
					while (g_hash_table_iter_next(&iter, NULL, &value)) {
						janus_plugin *plugin_t = value;
						if(plugin_t == NULL)
							continue;
						if(!janus_auth_allow_plugin(token_value, plugin_t)) {
							JANUS_LOG(LOG_WARN, "Error allowing access to '%s' to the new token, bad things may happen...\n", plugin_t->get_package());
						}
					}
				}
			}
			/* Get the list of plugins this new token can access */
			json_t *plugins_list = json_array();
			GList *plugins = janus_auth_list_plugins(token_value);
			if(plugins != NULL) {
				GList *tmp = plugins;
				while(tmp) {
					janus_plugin *p = (janus_plugin *)tmp->data;
					if(p != NULL)
						json_array_append_new(plugins_list, json_string(p->get_package()));
					tmp = tmp->next;
				}
				g_list_free(plugins);
				plugins = NULL;
			}
			/* Prepare JSON reply */
			json_t *reply = json_object();
			json_object_set_new(reply, "janus", json_string("success"));
			json_object_set_new(reply, "transaction", json_string(transaction_text));
			json_t *data = json_object();
			json_object_set_new(data, "plugins", plugins_list);
			json_object_set_new(reply, "data", data);
			/* Send the success reply */
			ret = janus_process_success(request, reply);
			goto jsondone;
		} else if(!strcasecmp(message_text, "list_tokens")) {
			/* List all the valid tokens */
			if(!janus_auth_is_enabled()) {
				ret = janus_process_error(request, session_id, transaction_text, JANUS_ERROR_UNKNOWN, "Token based authentication disabled");
				goto jsondone;
			}
			json_t *tokens_list = json_array();
			GList *list = janus_auth_list_tokens();
			if(list != NULL) {
				GList *tmp = list;
				while(tmp) {
					char *token = (char *)tmp->data;
					if(token != NULL) {
						GList *plugins = janus_auth_list_plugins(token);
						if(plugins != NULL) {
							json_t *t = json_object();
							json_object_set_new(t, "token", json_string(token));
							json_t *plugins_list = json_array();
							GList *tmp2 = plugins;
							while(tmp2) {
								janus_plugin *p = (janus_plugin *)tmp2->data;
								if(p != NULL)
									json_array_append_new(plugins_list, json_string(p->get_package()));
								tmp2 = tmp2->next;
							}
							g_list_free(plugins);
							plugins = NULL;
							json_object_set_new(t, "allowed_plugins", plugins_list);
							json_array_append_new(tokens_list, t);
						}
						tmp->data = NULL;
						g_free(token);
					}
					tmp = tmp->next;
				}
				g_list_free(list);
			}
			/* Prepare JSON reply */
			json_t *reply = json_object();
			json_object_set_new(reply, "janus", json_string("success"));
			json_object_set_new(reply, "transaction", json_string(transaction_text));
			json_t *data = json_object();
			json_object_set_new(data, "tokens", tokens_list);
			json_object_set_new(reply, "data", data);
			/* Send the success reply */
			ret = janus_process_success(request, reply);
			goto jsondone;
		} else if(!strcasecmp(message_text, "allow_token")) {
			/* Allow a valid token valid to access a plugin */
			if(!janus_auth_is_enabled()) {
				ret = janus_process_error(request, session_id, transaction_text, JANUS_ERROR_UNKNOWN, "Token based authentication disabled");
				goto jsondone;
			}
			JANUS_VALIDATE_JSON_OBJECT(root, allow_token_parameters,
				error_code, error_cause, FALSE,
				JANUS_ERROR_MISSING_MANDATORY_ELEMENT, JANUS_ERROR_INVALID_ELEMENT_TYPE);
			if(error_code != 0) {
				ret = janus_process_error_string(request, session_id, transaction_text, error_code, error_cause);
				goto jsondone;
			}
			json_t *token = json_object_get(root, "token");
			const char *token_value = json_string_value(token);
			/* Check if the token is valid, first */
			if(!janus_auth_check_token(token_value)) {
				ret = janus_process_error(request, session_id, transaction_text, JANUS_ERROR_TOKEN_NOT_FOUND, "Token %s not found", token_value);
				goto jsondone;
			}
			/* Any plugin this token should be limited to? */
			json_t *allowed = json_object_get(root, "plugins");
			/* Check the list first */
			size_t i = 0;
			gboolean ok = TRUE;
			for(i=0; i<json_array_size(allowed); i++) {
				json_t *p = json_array_get(allowed, i);
				if(!p || !json_is_string(p)) {
					/* FIXME Should we fail here? */
					JANUS_LOG(LOG_ERR, "Invalid plugin passed to the new token request...\n");
					ok = FALSE;
					break;
				}
				const gchar *plugin_text = json_string_value(p);
				janus_plugin *plugin_t = janus_plugin_find(plugin_text);
				if(plugin_t == NULL) {
					/* FIXME Should we fail here? */
					JANUS_LOG(LOG_ERR, "No such plugin '%s' passed to the new token request...\n", plugin_text);
					ok = FALSE;
					break;
				}
			}
			if(!ok) {
				ret = janus_process_error(request, session_id, transaction_text, JANUS_ERROR_INVALID_ELEMENT_TYPE, "Invalid element type (some of the provided plugins are invalid)");
				goto jsondone;
			}
			/* Take care of the plugins access limitations */
			i = 0;
			for(i=0; i<json_array_size(allowed); i++) {
				json_t *p = json_array_get(allowed, i);
				const gchar *plugin_text = json_string_value(p);
				janus_plugin *plugin_t = janus_plugin_find(plugin_text);
				if(!janus_auth_allow_plugin(token_value, plugin_t)) {
					/* FIXME Should we notify individual failures? */
					JANUS_LOG(LOG_WARN, "Error allowing access to '%s' to the new token, bad things may happen...\n", plugin_text);
				}
			}
			/* Get the list of plugins this new token can now access */
			json_t *plugins_list = json_array();
			GList *plugins = janus_auth_list_plugins(token_value);
			if(plugins != NULL) {
				GList *tmp = plugins;
				while(tmp) {
					janus_plugin *p = (janus_plugin *)tmp->data;
					if(p != NULL)
						json_array_append_new(plugins_list, json_string(p->get_package()));
					tmp = tmp->next;
				}
				g_list_free(plugins);
				plugins = NULL;
			}
			/* Prepare JSON reply */
			json_t *reply = json_object();
			json_object_set_new(reply, "janus", json_string("success"));
			json_object_set_new(reply, "transaction", json_string(transaction_text));
			json_t *data = json_object();
			json_object_set_new(data, "plugins", plugins_list);
			json_object_set_new(reply, "data", data);
			/* Send the success reply */
			ret = janus_process_success(request, reply);
			goto jsondone;
		} else if(!strcasecmp(message_text, "disallow_token")) {
			/* Disallow a valid token valid from accessing a plugin */
			if(!janus_auth_is_enabled()) {
				ret = janus_process_error(request, session_id, transaction_text, JANUS_ERROR_UNKNOWN, "Token based authentication disabled");
				goto jsondone;
			}
			JANUS_VALIDATE_JSON_OBJECT(root, allow_token_parameters,
				error_code, error_cause, FALSE,
				JANUS_ERROR_MISSING_MANDATORY_ELEMENT, JANUS_ERROR_INVALID_ELEMENT_TYPE);
			if(error_code != 0) {
				ret = janus_process_error_string(request, session_id, transaction_text, error_code, error_cause);
				goto jsondone;
			}
			json_t *token = json_object_get(root, "token");
			const char *token_value = json_string_value(token);
			/* Check if the token is valid, first */
			if(!janus_auth_check_token(token_value)) {
				ret = janus_process_error(request, session_id, transaction_text, JANUS_ERROR_TOKEN_NOT_FOUND, "Token %s not found", token_value);
				goto jsondone;
			}
			/* Any plugin this token should be prevented access to? */
			json_t *allowed = json_object_get(root, "plugins");
			/* Check the list first */
			size_t i = 0;
			gboolean ok = TRUE;
			for(i=0; i<json_array_size(allowed); i++) {
				json_t *p = json_array_get(allowed, i);
				if(!p || !json_is_string(p)) {
					/* FIXME Should we fail here? */
					JANUS_LOG(LOG_ERR, "Invalid plugin passed to the new token request...\n");
					ok = FALSE;
					break;
				}
				const gchar *plugin_text = json_string_value(p);
				janus_plugin *plugin_t = janus_plugin_find(plugin_text);
				if(plugin_t == NULL) {
					/* FIXME Should we fail here? */
					JANUS_LOG(LOG_ERR, "No such plugin '%s' passed to the new token request...\n", plugin_text);
					ok = FALSE;
					break;
				}
			}
			if(!ok) {
				ret = janus_process_error(request, session_id, transaction_text, JANUS_ERROR_INVALID_ELEMENT_TYPE, "Invalid element type (some of the provided plugins are invalid)");
				goto jsondone;
			}
			/* Take care of the plugins access limitations */
			i = 0;
			for(i=0; i<json_array_size(allowed); i++) {
				json_t *p = json_array_get(allowed, i);
				const gchar *plugin_text = json_string_value(p);
				janus_plugin *plugin_t = janus_plugin_find(plugin_text);
				if(!janus_auth_disallow_plugin(token_value, plugin_t)) {
					/* FIXME Should we notify individual failures? */
					JANUS_LOG(LOG_WARN, "Error allowing access to '%s' to the new token, bad things may happen...\n", plugin_text);
				}
			}
			/* Get the list of plugins this new token can now access */
			json_t *plugins_list = json_array();
			GList *plugins = janus_auth_list_plugins(token_value);
			if(plugins != NULL) {
				GList *tmp = plugins;
				while(tmp) {
					janus_plugin *p = (janus_plugin *)tmp->data;
					if(p != NULL)
						json_array_append_new(plugins_list, json_string(p->get_package()));
					tmp = tmp->next;
				}
				g_list_free(plugins);
				plugins = NULL;
			}
			/* Prepare JSON reply */
			json_t *reply = json_object();
			json_object_set_new(reply, "janus", json_string("success"));
			json_object_set_new(reply, "transaction", json_string(transaction_text));
			json_t *data = json_object();
			json_object_set_new(data, "plugins", plugins_list);
			json_object_set_new(reply, "data", data);
			/* Send the success reply */
			ret = janus_process_success(request, reply);
			goto jsondone;
		} else if(!strcasecmp(message_text, "remove_token")) {
			/* Invalidate a token for authentication purposes */
			if(!janus_auth_is_enabled()) {
				ret = janus_process_error(request, session_id, transaction_text, JANUS_ERROR_UNKNOWN, "Token based authentication disabled");
				goto jsondone;
			}
			JANUS_VALIDATE_JSON_OBJECT(root, token_parameters,
				error_code, error_cause, FALSE,
				JANUS_ERROR_MISSING_MANDATORY_ELEMENT, JANUS_ERROR_INVALID_ELEMENT_TYPE);
			if(error_code != 0) {
				ret = janus_process_error_string(request, session_id, transaction_text, error_code, error_cause);
				goto jsondone;
			}
			json_t *token = json_object_get(root, "token");
			const char *token_value = json_string_value(token);
			if(!janus_auth_remove_token(token_value)) {
				ret = janus_process_error(request, session_id, transaction_text, JANUS_ERROR_UNKNOWN, "Error removing token");
				goto jsondone;
			}
			/* Prepare JSON reply */
			json_t *reply = json_object();
			json_object_set_new(reply, "janus", json_string("success"));
			json_object_set_new(reply, "transaction", json_string(transaction_text));
			/* Send the success reply */
			ret = janus_process_success(request, reply);
			goto jsondone;
		} else {
			/* No message we know of */
			ret = janus_process_error(request, session_id, transaction_text, JANUS_ERROR_INVALID_REQUEST_PATH, "Unhandled request '%s' at this path", message_text);
			goto jsondone;
		}
	}
	if(session_id < 1) {
		JANUS_LOG(LOG_ERR, "Invalid session\n");
		ret = janus_process_error(request, session_id, transaction_text, JANUS_ERROR_SESSION_NOT_FOUND, NULL);
		goto jsondone;
	}
	if(h && handle_id < 1) {
		JANUS_LOG(LOG_ERR, "Invalid handle\n");
		ret = janus_process_error(request, session_id, transaction_text, JANUS_ERROR_SESSION_NOT_FOUND, NULL);
		goto jsondone;
	}

	/* Go on with the processing */
	if(admin_api_secret != NULL) {
		/* There's an API secret, check that the client provided it */
		json_t *secret = json_object_get(root, "admin_secret");
		if(!secret || !json_is_string(secret) || !janus_strcmp_const_time(json_string_value(secret), admin_api_secret)) {
			ret = janus_process_error(request, session_id, transaction_text, JANUS_ERROR_UNAUTHORIZED, NULL);
			goto jsondone;
		}
	}

	/* If we got here, make sure we have a session (and/or a handle) */
	session = janus_session_find(session_id);
	if(!session) {
		JANUS_LOG(LOG_ERR, "Couldn't find any session %"SCNu64"...\n", session_id);
		ret = janus_process_error(request, session_id, transaction_text, JANUS_ERROR_SESSION_NOT_FOUND, "No such session %"SCNu64"", session_id);
		goto jsondone;
	}
	handle = NULL;
	if(handle_id > 0) {
		handle = janus_ice_handle_find(session, handle_id);
		if(!handle) {
			JANUS_LOG(LOG_ERR, "Couldn't find any handle %"SCNu64" in session %"SCNu64"...\n", handle_id, session_id);
			ret = janus_process_error(request, session_id, transaction_text, JANUS_ERROR_HANDLE_NOT_FOUND, "No such handle %"SCNu64" in session %"SCNu64"", handle_id, session_id);
			goto jsondone;
		}
	}

	/* What is this? */
	if(handle == NULL) {
		/* Session-related */
		if(strcasecmp(message_text, "list_handles")) {
			ret = janus_process_error(request, session_id, transaction_text, JANUS_ERROR_INVALID_REQUEST_PATH, "Unhandled request '%s' at this path", message_text);
			goto jsondone;
		}
		/* List handles */
		json_t *list = json_array();
		if(session->ice_handles != NULL && g_hash_table_size(session->ice_handles) > 0) {
			GHashTableIter iter;
			gpointer value;
			janus_mutex_lock(&session->mutex);
			g_hash_table_iter_init(&iter, session->ice_handles);
			while (g_hash_table_iter_next(&iter, NULL, &value)) {
				janus_ice_handle *handle = value;
				if(handle == NULL) {
					continue;
				}
				json_array_append_new(list, json_integer(handle->handle_id));
			}
			janus_mutex_unlock(&session->mutex);
		}
		/* Prepare JSON reply */
		json_t *reply = json_object();
		json_object_set_new(reply, "janus", json_string("success"));
		json_object_set_new(reply, "transaction", json_string(transaction_text));
		json_object_set_new(reply, "session_id", json_integer(session_id));
		json_object_set_new(reply, "handles", list);
		/* Send the success reply */
		ret = janus_process_success(request, reply);
		goto jsondone;
	} else {
		/* Handle-related */
		if(strcasecmp(message_text, "handle_info")) {
			ret = janus_process_error(request, session_id, transaction_text, JANUS_ERROR_INVALID_REQUEST_PATH, "Unhandled request '%s' at this path", message_text);
			goto jsondone;
		}
		/* Prepare info */
		janus_mutex_lock(&handle->mutex);
		json_t *info = json_object();
		json_object_set_new(info, "session_id", json_integer(session_id));
		json_object_set_new(info, "session_last_activity", json_integer(session->last_activity));
		if(session->source && session->source->transport)
			json_object_set_new(info, "session_transport", json_string(session->source->transport->get_package()));
		json_object_set_new(info, "handle_id", json_integer(handle_id));
		json_object_set_new(info, "created", json_integer(handle->created));
		json_object_set_new(info, "send_thread_created", g_atomic_int_get(&handle->send_thread_created) ? json_true() : json_false());
		json_object_set_new(info, "current_time", json_integer(janus_get_monotonic_time()));
		if(handle->app && handle->app_handle && janus_plugin_session_is_alive(handle->app_handle)) {
			janus_plugin *plugin = (janus_plugin *)handle->app;
			json_object_set_new(info, "plugin", json_string(plugin->get_package()));
			if(plugin->query_session) {
				/* FIXME This check will NOT work with legacy plugins that were compiled BEFORE the method was specified in plugin.h */
				json_t *query = plugin->query_session(handle->app_handle);
				if(query != NULL) {
					/* Make sure this is a JSON object */
					if(!json_is_object(query)) {
						JANUS_LOG(LOG_WARN, "Ignoring invalid query response from the plugin (not an object)\n");
						json_decref(query);
					} else {
						json_object_set_new(info, "plugin_specific", query);
					}
					query = NULL;
				}
			}
		}
		json_t *flags = json_object();
		json_object_set_new(flags, "got-offer", janus_flags_is_set(&handle->webrtc_flags, JANUS_ICE_HANDLE_WEBRTC_GOT_OFFER) ? json_true() : json_false());
		json_object_set_new(flags, "got-answer", janus_flags_is_set(&handle->webrtc_flags, JANUS_ICE_HANDLE_WEBRTC_GOT_ANSWER) ? json_true() : json_false());
		json_object_set_new(flags, "processing-offer", janus_flags_is_set(&handle->webrtc_flags, JANUS_ICE_HANDLE_WEBRTC_PROCESSING_OFFER) ? json_true() : json_false());
		json_object_set_new(flags, "starting", janus_flags_is_set(&handle->webrtc_flags, JANUS_ICE_HANDLE_WEBRTC_START) ? json_true() : json_false());
		json_object_set_new(flags, "ready", janus_flags_is_set(&handle->webrtc_flags, JANUS_ICE_HANDLE_WEBRTC_READY) ? json_true() : json_false());
		json_object_set_new(flags, "stopped", janus_flags_is_set(&handle->webrtc_flags, JANUS_ICE_HANDLE_WEBRTC_STOP) ? json_true() : json_false());
		json_object_set_new(flags, "alert", janus_flags_is_set(&handle->webrtc_flags, JANUS_ICE_HANDLE_WEBRTC_ALERT) ? json_true() : json_false());
		json_object_set_new(flags, "bundle", janus_flags_is_set(&handle->webrtc_flags, JANUS_ICE_HANDLE_WEBRTC_BUNDLE) ? json_true() : json_false());
		json_object_set_new(flags, "rtcp-mux", janus_flags_is_set(&handle->webrtc_flags, JANUS_ICE_HANDLE_WEBRTC_RTCPMUX) ? json_true() : json_false());
		json_object_set_new(flags, "trickle", janus_flags_is_set(&handle->webrtc_flags, JANUS_ICE_HANDLE_WEBRTC_TRICKLE) ? json_true() : json_false());
		json_object_set_new(flags, "all-trickles", janus_flags_is_set(&handle->webrtc_flags, JANUS_ICE_HANDLE_WEBRTC_ALL_TRICKLES) ? json_true() : json_false());
		json_object_set_new(flags, "trickle-synced", janus_flags_is_set(&handle->webrtc_flags, JANUS_ICE_HANDLE_WEBRTC_TRICKLE_SYNCED) ? json_true() : json_false());
		json_object_set_new(flags, "data-channels", janus_flags_is_set(&handle->webrtc_flags, JANUS_ICE_HANDLE_WEBRTC_DATA_CHANNELS) ? json_true() : json_false());
		json_object_set_new(flags, "has-audio", janus_flags_is_set(&handle->webrtc_flags, JANUS_ICE_HANDLE_WEBRTC_HAS_AUDIO) ? json_true() : json_false());
		json_object_set_new(flags, "has-video", janus_flags_is_set(&handle->webrtc_flags, JANUS_ICE_HANDLE_WEBRTC_HAS_VIDEO) ? json_true() : json_false());
		json_object_set_new(flags, "plan-b", janus_flags_is_set(&handle->webrtc_flags, JANUS_ICE_HANDLE_WEBRTC_PLAN_B) ? json_true() : json_false());
		json_object_set_new(flags, "cleaning", janus_flags_is_set(&handle->webrtc_flags, JANUS_ICE_HANDLE_WEBRTC_CLEANING) ? json_true() : json_false());
		json_object_set_new(info, "flags", flags);
		if(handle->agent) {
			json_object_set_new(info, "agent-created", json_integer(handle->agent_created));
			json_object_set_new(info, "ice-mode", json_string(janus_ice_is_ice_lite_enabled() ? "lite" : "full"));
			json_object_set_new(info, "ice-role", json_string(handle->controlling ? "controlling" : "controlled"));
		}
		json_t *sdps = json_object();
		if(handle->rtp_profile)
			json_object_set_new(sdps, "profile", json_string(handle->rtp_profile));
		if(handle->local_sdp)
			json_object_set_new(sdps, "local", json_string(handle->local_sdp));
		if(handle->remote_sdp)
			json_object_set_new(sdps, "remote", json_string(handle->remote_sdp));
		json_object_set_new(info, "sdps", sdps);
		if(handle->pending_trickles)
			json_object_set_new(info, "pending-trickles", json_integer(g_list_length(handle->pending_trickles)));
		json_t *streams = json_array();
		if(handle->audio_stream) {
			json_t *s = janus_admin_stream_summary(handle->audio_stream);
			if(s)
				json_array_append_new(streams, s);
		}
		if(handle->video_stream) {
			json_t *s = janus_admin_stream_summary(handle->video_stream);
			if(s)
				json_array_append_new(streams, s);
		}
		if(handle->data_stream) {
			json_t *s = janus_admin_stream_summary(handle->data_stream);
			if(s)
				json_array_append_new(streams, s);
		}
		json_object_set_new(info, "streams", streams);
		janus_mutex_unlock(&handle->mutex);
		/* Prepare JSON reply */
		json_t *reply = json_object();
		json_object_set_new(reply, "janus", json_string("success"));
		json_object_set_new(reply, "transaction", json_string(transaction_text));
		json_object_set_new(reply, "session_id", json_integer(session_id));
		json_object_set_new(reply, "handle_id", json_integer(handle_id));
		json_object_set_new(reply, "info", info);
		/* Send the success reply */
		ret = janus_process_success(request, reply);
		goto jsondone;
	}

jsondone:
	/* Done processing */
	if(session != NULL)
		janus_refcount_decrease(&session->ref);
	if(handle != NULL)
		janus_refcount_decrease(&handle->ref);
	return ret;
}

int janus_process_success(janus_request *request, json_t *payload)
{
	if(!request || !payload)
		return -1;
	/* Pass to the right transport plugin */
	JANUS_LOG(LOG_HUGE, "Sending %s API response to %s (%p)\n", request->admin ? "admin" : "Janus", request->transport->get_package(), request->instance);
	return request->transport->send_message(request->instance, request->request_id, request->admin, payload);
}

static int janus_process_error_string(janus_request *request, uint64_t session_id, const char *transaction, gint error, gchar *error_string)
{
	if(!request)
		return -1;
	/* Done preparing error */
	JANUS_LOG(LOG_VERB, "[%s] Returning %s API error %d (%s)\n", transaction, request->admin ? "admin" : "Janus", error, error_string);
	/* Prepare JSON error */
	json_t *reply = json_object();
	json_object_set_new(reply, "janus", json_string("error"));
	if(session_id > 0)
		json_object_set_new(reply, "session_id", json_integer(session_id));
	if(transaction != NULL)
		json_object_set_new(reply, "transaction", json_string(transaction));
	json_t *error_data = json_object();
	json_object_set_new(error_data, "code", json_integer(error));
	json_object_set_new(error_data, "reason", json_string(error_string));
	json_object_set_new(reply, "error", error_data);
	/* Pass to the right transport plugin */
	return request->transport->send_message(request->instance, request->request_id, request->admin, reply);
}

int janus_process_error(janus_request *request, uint64_t session_id, const char *transaction, gint error, const char *format, ...)
{
	if(!request)
		return -1;
	gchar *error_string = NULL;
	gchar error_buf[512];
	if(format == NULL) {
		/* No error string provided, use the default one */
		error_string = (gchar *)janus_get_api_error(error);
	} else {
		/* This callback has variable arguments (error string) */
		va_list ap;
		va_start(ap, format);
		g_vsnprintf(error_buf, sizeof(error_buf), format, ap);
		va_end(ap);
		error_string = error_buf;
	}
	return janus_process_error_string(request, session_id, transaction, error, error_string);
}

/* Admin/monitor helpers */
json_t *janus_admin_stream_summary(janus_ice_stream *stream) {
	if(stream == NULL)
		return NULL;
	json_t *s = json_object();
	json_object_set_new(s, "id", json_integer(stream->stream_id));
	json_object_set_new(s, "ready", json_integer(stream->cdone));
	json_object_set_new(s, "disabled", stream->disabled ? json_true() : json_false());
	json_t *ss = json_object();
	if(stream->audio_ssrc)
		json_object_set_new(ss, "audio", json_integer(stream->audio_ssrc));
	if(stream->video_ssrc)
		json_object_set_new(ss, "video", json_integer(stream->video_ssrc));
	if(stream->audio_ssrc_peer)
		json_object_set_new(ss, "audio-peer", json_integer(stream->audio_ssrc_peer));
	if(stream->video_ssrc_peer)
		json_object_set_new(ss, "video-peer", json_integer(stream->video_ssrc_peer));
	if(stream->video_ssrc_peer_rtx)
		json_object_set_new(ss, "video-peer-rtx", json_integer(stream->video_ssrc_peer_rtx));
	json_object_set_new(s, "ssrc", ss);
	json_t *components = json_array();
	if(stream->rtp_component) {
		json_t *c = janus_admin_component_summary(stream->rtp_component);
		if(c)
			json_array_append_new(components, c);
	}
	if(stream->rtcp_component) {
		json_t *c = janus_admin_component_summary(stream->rtcp_component);
		if(c)
			json_array_append_new(components, c);
	}
	json_t *rtcp_stats = NULL;
	if(stream->audio_rtcp_ctx != NULL) {
		rtcp_stats = json_object();
		json_t *audio_rtcp_stats = json_object();
		json_object_set_new(audio_rtcp_stats, "base", json_integer(stream->audio_rtcp_ctx->tb));
		json_object_set_new(audio_rtcp_stats, "lsr", json_integer(janus_rtcp_context_get_lsr(stream->audio_rtcp_ctx)));
		json_object_set_new(audio_rtcp_stats, "lost", json_integer(janus_rtcp_context_get_lost_all(stream->audio_rtcp_ctx, FALSE)));
		json_object_set_new(audio_rtcp_stats, "lost-by-remote", json_integer(janus_rtcp_context_get_lost_all(stream->audio_rtcp_ctx, TRUE)));
		json_object_set_new(audio_rtcp_stats, "jitter-local", json_integer(janus_rtcp_context_get_jitter(stream->audio_rtcp_ctx, FALSE)));
		json_object_set_new(audio_rtcp_stats, "jitter-remote", json_integer(janus_rtcp_context_get_jitter(stream->audio_rtcp_ctx, TRUE)));
		json_object_set_new(rtcp_stats, "audio", audio_rtcp_stats);
	}
	if(stream->video_rtcp_ctx != NULL) {
		if(rtcp_stats == NULL)
			rtcp_stats = json_object();
		json_t *video_rtcp_stats = json_object();
		json_object_set_new(video_rtcp_stats, "base", json_integer(stream->video_rtcp_ctx->tb));
		json_object_set_new(video_rtcp_stats, "lsr", json_integer(janus_rtcp_context_get_lsr(stream->video_rtcp_ctx)));
		json_object_set_new(video_rtcp_stats, "lost", json_integer(janus_rtcp_context_get_lost_all(stream->video_rtcp_ctx, FALSE)));
		json_object_set_new(video_rtcp_stats, "lost-by-remote", json_integer(janus_rtcp_context_get_lost_all(stream->video_rtcp_ctx, TRUE)));
		json_object_set_new(video_rtcp_stats, "jitter-local", json_integer(janus_rtcp_context_get_jitter(stream->video_rtcp_ctx, FALSE)));
		json_object_set_new(video_rtcp_stats, "jitter-remote", json_integer(janus_rtcp_context_get_jitter(stream->video_rtcp_ctx, TRUE)));
		json_object_set_new(rtcp_stats, "video", video_rtcp_stats);
	}
	if(rtcp_stats != NULL)
		json_object_set_new(s, "rtcp_stats", rtcp_stats);
	json_object_set_new(s, "components", components);
	return s;
}

json_t *janus_admin_component_summary(janus_ice_component *component) {
	if(component == NULL)
		return NULL;
	janus_ice_handle *handle = component->stream ? component->stream->handle : NULL;
	json_t *c = json_object();
	json_object_set_new(c, "id", json_integer(component->component_id));
	json_object_set_new(c, "state", json_string(janus_get_ice_state_name(component->state)));
	if(component->component_connected > 0)
		json_object_set_new(c, "connected", json_integer(component->component_connected));
	if(component->local_candidates) {
		json_t *cs = json_array();
		GSList *candidates = component->local_candidates, *i = NULL;
		for (i = candidates; i; i = i->next) {
			gchar *lc = (gchar *) i->data;
			if(lc)
				json_array_append_new(cs, json_string(lc));
		}
		json_object_set_new(c, "local-candidates", cs);
	}
	if(component->remote_candidates) {
		json_t *cs = json_array();
		GSList *candidates = component->remote_candidates, *i = NULL;
		for (i = candidates; i; i = i->next) {
			gchar *rc = (gchar *) i->data;
			if(rc)
				json_array_append_new(cs, json_string(rc));
		}
		json_object_set_new(c, "remote-candidates", cs);
	}
	if(component->selected_pair) {
		json_object_set_new(c, "selected-pair", json_string(component->selected_pair));
	}
	json_t *d = json_object();
	json_t *in_stats = json_object();
	json_t *out_stats = json_object();
	if(component->dtls) {
		janus_dtls_srtp *dtls = component->dtls;
		json_object_set_new(d, "fingerprint", json_string(janus_dtls_get_local_fingerprint()));
		json_object_set_new(d, "remote-fingerprint", json_string(component->stream->remote_fingerprint));
		json_object_set_new(d, "remote-fingerprint-hash", json_string(component->stream->remote_hashing));
		json_object_set_new(d, "dtls-role", json_string(janus_get_dtls_srtp_role(component->stream->dtls_role)));
		json_object_set_new(d, "dtls-state", json_string(janus_get_dtls_srtp_state(dtls->dtls_state)));
		json_object_set_new(d, "valid", dtls->srtp_valid ? json_true() : json_false());
		json_object_set_new(d, "ready", dtls->ready ? json_true() : json_false());
		if(dtls->dtls_connected > 0)
			json_object_set_new(d, "connected", json_integer(dtls->dtls_connected));
		if(!handle || janus_flags_is_set(&handle->webrtc_flags, JANUS_ICE_HANDLE_WEBRTC_HAS_AUDIO)) {
			json_object_set_new(in_stats, "audio_packets", json_integer(component->in_stats.audio_packets));
			json_object_set_new(in_stats, "audio_bytes", json_integer(component->in_stats.audio_bytes));
			json_object_set_new(in_stats, "audio_nacks", json_integer(component->in_stats.audio_nacks));
			/* Compute the last second stuff too */
			gint64 now = janus_get_monotonic_time();
			guint64 bytes = 0;
			if(component->in_stats.audio_bytes_lastsec) {
				GList *lastsec = component->in_stats.audio_bytes_lastsec;
				while(lastsec) {
					janus_ice_stats_item *s = (janus_ice_stats_item *)lastsec->data;
					if(s && now-s->when < G_USEC_PER_SEC)
						bytes += s->bytes;
					lastsec = lastsec->next;
				}
			}
			json_object_set_new(in_stats, "audio_bytes_lastsec", json_integer(bytes));
		}
		if(!handle || janus_flags_is_set(&handle->webrtc_flags, JANUS_ICE_HANDLE_WEBRTC_HAS_VIDEO)) {
			json_object_set_new(in_stats, "video_packets", json_integer(component->in_stats.video_packets));
			json_object_set_new(in_stats, "video_bytes", json_integer(component->in_stats.video_bytes));
			json_object_set_new(in_stats, "video_nacks", json_integer(component->in_stats.video_nacks));
			/* Compute the last second stuff too */
			gint64 now = janus_get_monotonic_time();
			guint64 bytes = 0;
			if(component->in_stats.video_bytes_lastsec) {
				GList *lastsec = component->in_stats.video_bytes_lastsec;
				while(lastsec) {
					janus_ice_stats_item *s = (janus_ice_stats_item *)lastsec->data;
					if(s && now-s->when < G_USEC_PER_SEC)
						bytes += s->bytes;
					lastsec = lastsec->next;
				}
			}
			json_object_set_new(in_stats, "video_bytes_lastsec", json_integer(bytes));
		}
		json_object_set_new(in_stats, "data_packets", json_integer(component->in_stats.data_packets));
		json_object_set_new(in_stats, "data_bytes", json_integer(component->in_stats.data_bytes));
		if(!handle || janus_flags_is_set(&handle->webrtc_flags, JANUS_ICE_HANDLE_WEBRTC_HAS_AUDIO)) {
			json_object_set_new(out_stats, "audio_packets", json_integer(component->out_stats.audio_packets));
			json_object_set_new(out_stats, "audio_bytes", json_integer(component->out_stats.audio_bytes));
			json_object_set_new(out_stats, "audio_nacks", json_integer(component->out_stats.audio_nacks));
		}
		if(!handle || janus_flags_is_set(&handle->webrtc_flags, JANUS_ICE_HANDLE_WEBRTC_HAS_VIDEO)) {
			json_object_set_new(out_stats, "video_packets", json_integer(component->out_stats.video_packets));
			json_object_set_new(out_stats, "video_bytes", json_integer(component->out_stats.video_bytes));
			json_object_set_new(out_stats, "video_nacks", json_integer(component->out_stats.video_nacks));
		}
		json_object_set_new(out_stats, "data_packets", json_integer(component->out_stats.data_packets));
		json_object_set_new(out_stats, "data_bytes", json_integer(component->out_stats.data_bytes));
#ifdef HAVE_SCTP
		/* FIXME Actually check if this succeeded? */
		json_object_set_new(d, "sctp-association", dtls->sctp ? json_true() : json_false());
#endif
	}
	json_object_set_new(c, "dtls", d);
	json_object_set_new(c, "in_stats", in_stats);
	json_object_set_new(c, "out_stats", out_stats);
	return c;
}


/* Transports */
void janus_transport_close(gpointer key, gpointer value, gpointer user_data) {
	janus_transport *transport = (janus_transport *)value;
	if(!transport)
		return;
	transport->destroy();
}

void janus_transportso_close(gpointer key, gpointer value, gpointer user_data) {
	void *transport = (janus_transport *)value;
	if(!transport)
		return;
	//~ dlclose(transport);
}

/* Transport callback interface */
void janus_transport_incoming_request(janus_transport *plugin, janus_transport_session *transport, void *request_id, gboolean admin, json_t *message, json_error_t *error) {
	JANUS_LOG(LOG_VERB, "Got %s API request from %s (%p)\n", admin ? "an admin" : "a Janus", plugin->get_package(), transport);
	/* Create a janus_request instance to handle the request */
	janus_request *request = janus_request_new(plugin, transport, request_id, admin, message);
	GError *tperror = NULL;
	g_thread_pool_push(tasks, request, &tperror);
	if(tperror != NULL) {
		/* Something went wrong... */
		JANUS_LOG(LOG_ERR, "Got error %d (%s) trying to push task in thread pool...\n", tperror->code, tperror->message ? tperror->message : "??");
		json_t *transaction = json_object_get(message, "transaction");
		const char *transaction_text = json_is_string(transaction) ? json_string_value(transaction) : NULL;
		janus_process_error(request, 0, transaction_text, JANUS_ERROR_UNKNOWN, "Thread pool error");
		janus_request_destroy(request);
	}
}

void janus_transport_gone(janus_transport *plugin, janus_transport_session *transport) {
	/* Get rid of sessions this transport was handling */
	JANUS_LOG(LOG_VERB, "A %s transport instance has gone away (%p)\n", plugin->get_package(), transport);
	janus_mutex_lock(&sessions_mutex);
	if(sessions && g_hash_table_size(sessions) > 0) {
		GHashTableIter iter;
		gpointer value;
		g_hash_table_iter_init(&iter, sessions);
		while(g_hash_table_iter_next(&iter, NULL, &value)) {
			janus_session *session = (janus_session *) value;
			if(!session || g_atomic_int_get(&session->destroyed) || g_atomic_int_get(&session->timeout) || session->last_activity == 0)
				continue;
			if(session->source && session->source->instance == transport) {
				JANUS_LOG(LOG_VERB, "  -- Marking Session %"SCNu64" as over\n", session->session_id);
				session->last_activity = 0;	/* This will trigger a timeout */
			}
		}
	}
	janus_mutex_unlock(&sessions_mutex);
}

gboolean janus_transport_is_api_secret_needed(janus_transport *plugin) {
	return api_secret != NULL;
}

gboolean janus_transport_is_api_secret_valid(janus_transport *plugin, const char *apisecret) {
	if(api_secret == NULL)
		return TRUE;
	return apisecret && janus_strcmp_const_time(apisecret, api_secret);
}

gboolean janus_transport_is_auth_token_needed(janus_transport *plugin) {
	return janus_auth_is_enabled();
}

gboolean janus_transport_is_auth_token_valid(janus_transport *plugin, const char *token) {
	if(!janus_auth_is_enabled())
		return TRUE;
	return token && janus_auth_check_token(token);
}

void janus_transport_task(gpointer data, gpointer user_data) {
	JANUS_LOG(LOG_VERB, "Transport task pool, serving request\n");
	janus_request *request = (janus_request *)data;
	if(request == NULL) {
		JANUS_LOG(LOG_ERR, "Missing request\n");
		return;
	}
	if(!request->admin)
		janus_process_incoming_request(request);
	else
		janus_process_incoming_admin_request(request);
	/* Done */
	janus_request_destroy(request);
}


/* Plugins */
void janus_plugin_close(gpointer key, gpointer value, gpointer user_data) {
	janus_plugin *plugin = (janus_plugin *)value;
	if(!plugin)
		return;
	plugin->destroy();
}

void janus_pluginso_close(gpointer key, gpointer value, gpointer user_data) {
	void *plugin = (janus_plugin *)value;
	if(!plugin)
		return;
	//~ dlclose(plugin);
}

janus_plugin *janus_plugin_find(const gchar *package) {
	if(package != NULL && plugins != NULL)	/* FIXME Do we need to fix the key pointer? */
		return g_hash_table_lookup(plugins, package);
	return NULL;
}


/* Plugin callback interface */
int janus_plugin_push_event(janus_plugin_session *plugin_session, janus_plugin *plugin, const char *transaction, json_t *message, json_t *jsep) {
	if(!plugin || !message)
		return -1;
	if(!plugin_session || plugin_session < (janus_plugin_session *)0x1000 ||
			!janus_plugin_session_is_alive(plugin_session) || g_atomic_int_get(&plugin_session->stopped))
		return -2;
	janus_ice_handle *ice_handle = (janus_ice_handle *)plugin_session->gateway_handle;
	if(!ice_handle || janus_flags_is_set(&ice_handle->webrtc_flags, JANUS_ICE_HANDLE_WEBRTC_STOP))
		return JANUS_ERROR_SESSION_NOT_FOUND;
	janus_session *session = ice_handle->session;
	if(!session || g_atomic_int_get(&session->destroyed))
		return JANUS_ERROR_SESSION_NOT_FOUND;
	/* Make sure this is a JSON object */
	if(!json_is_object(message)) {
		JANUS_LOG(LOG_ERR, "[%"SCNu64"] Cannot push event (JSON error: not an object)\n", ice_handle->handle_id);
		return JANUS_ERROR_INVALID_JSON_OBJECT;
	}
	/* Attach JSEP if possible? */
	const char *sdp_type = json_string_value(json_object_get(jsep, "type"));
	const char *sdp = json_string_value(json_object_get(jsep, "sdp"));
	json_t *merged_jsep = NULL;
	if(sdp_type != NULL && sdp != NULL) {
		merged_jsep = janus_plugin_handle_sdp(plugin_session, plugin, sdp_type, sdp);
		if(merged_jsep == NULL) {
			if(ice_handle == NULL || janus_flags_is_set(&ice_handle->webrtc_flags, JANUS_ICE_HANDLE_WEBRTC_STOP)
					|| janus_flags_is_set(&ice_handle->webrtc_flags, JANUS_ICE_HANDLE_WEBRTC_ALERT)) {
				JANUS_LOG(LOG_ERR, "[%"SCNu64"] Cannot push event (handle not available anymore or negotiation stopped)\n", ice_handle->handle_id);
				return JANUS_ERROR_HANDLE_NOT_FOUND;
			} else {
				JANUS_LOG(LOG_ERR, "[%"SCNu64"] Cannot push event (JSON error: problem with the SDP)\n", ice_handle->handle_id);
				return JANUS_ERROR_JSEP_INVALID_SDP;
			}
		}
	}
	/* Reference the payload, as the plugin may still need it and will do a decref itself */
	json_incref(message);
	/* Prepare JSON event */
	json_t *event = json_object();
	json_object_set_new(event, "janus", json_string("event"));
	json_object_set_new(event, "session_id", json_integer(session->session_id));
	json_object_set_new(event, "sender", json_integer(ice_handle->handle_id));
	if(transaction != NULL)
		json_object_set_new(event, "transaction", json_string(transaction));
	json_t *plugin_data = json_object();
	json_object_set_new(plugin_data, "plugin", json_string(plugin->get_package()));
	json_object_set_new(plugin_data, "data", message);
	json_object_set_new(event, "plugindata", plugin_data);
	if(merged_jsep != NULL)
		json_object_set_new(event, "jsep", merged_jsep);
	/* Send the event */
	JANUS_LOG(LOG_VERB, "[%"SCNu64"] Sending event to transport...\n", ice_handle->handle_id);
	janus_session_notify_event(session, event);

	return JANUS_OK;
}

json_t *janus_plugin_handle_sdp(janus_plugin_session *plugin_session, janus_plugin *plugin, const char *sdp_type, const char *sdp) {
	if(!plugin_session || plugin_session < (janus_plugin_session *)0x1000 ||
			!janus_plugin_session_is_alive(plugin_session) || g_atomic_int_get(&plugin_session->stopped) ||
			plugin == NULL || sdp_type == NULL || sdp == NULL) {
		JANUS_LOG(LOG_ERR, "Invalid arguments\n");
		return NULL;
	}
	janus_ice_handle *ice_handle = (janus_ice_handle *)plugin_session->gateway_handle;
	//~ if(ice_handle == NULL || janus_flags_is_set(&ice_handle->webrtc_flags, JANUS_ICE_HANDLE_WEBRTC_READY)) {
	if(ice_handle == NULL) {
		JANUS_LOG(LOG_ERR, "Invalid ICE handle\n");
		return NULL;
	}
	int offer = 0;
	if(!strcasecmp(sdp_type, "offer")) {
		/* This is an offer from a plugin */
		offer = 1;
		janus_flags_set(&ice_handle->webrtc_flags, JANUS_ICE_HANDLE_WEBRTC_GOT_OFFER);
		janus_flags_clear(&ice_handle->webrtc_flags, JANUS_ICE_HANDLE_WEBRTC_GOT_ANSWER);
	} else if(!strcasecmp(sdp_type, "answer")) {
		/* This is an answer from a plugin */
		janus_flags_set(&ice_handle->webrtc_flags, JANUS_ICE_HANDLE_WEBRTC_GOT_ANSWER);
	} else {
		/* TODO Handle other messages */
		JANUS_LOG(LOG_ERR, "Unknown type '%s'\n", sdp_type);
		return NULL;
	}
	/* Is this valid SDP? */
	int audio = 0, video = 0, data = 0, bundle = 0, rtcpmux = 0, trickle = 0;
	janus_sdp *parsed_sdp = janus_sdp_preparse(sdp, &audio, &video, &data, &bundle, &rtcpmux, &trickle);
	if(parsed_sdp == NULL) {
		JANUS_LOG(LOG_ERR, "[%"SCNu64"] Couldn't parse SDP...\n", ice_handle->handle_id);
		return NULL;
	}
	janus_sdp_free(parsed_sdp);
	gboolean updating = FALSE;
	if(offer) {
		/* We still don't have a local ICE setup */
		JANUS_LOG(LOG_VERB, "[%"SCNu64"] Audio %s been negotiated\n", ice_handle->handle_id, audio ? "has" : "has NOT");
		if(audio > 1) {
			JANUS_LOG(LOG_ERR, "[%"SCNu64"] More than one audio line? only going to negotiate one...\n", ice_handle->handle_id);
		}
		JANUS_LOG(LOG_VERB, "[%"SCNu64"] Video %s been negotiated\n", ice_handle->handle_id, video ? "has" : "has NOT");
		if(video > 1) {
			JANUS_LOG(LOG_ERR, "[%"SCNu64"] More than one video line? only going to negotiate one...\n", ice_handle->handle_id);
		}
		JANUS_LOG(LOG_VERB, "[%"SCNu64"] SCTP/DataChannels %s been negotiated\n", ice_handle->handle_id, data ? "have" : "have NOT");
		if(data > 1) {
			JANUS_LOG(LOG_ERR, "[%"SCNu64"] More than one data line? only going to negotiate one...\n", ice_handle->handle_id);
		}
#ifndef HAVE_SCTP
		if(data) {
			JANUS_LOG(LOG_WARN, "[%"SCNu64"]   -- DataChannels have been negotiated, but support for them has not been compiled...\n", ice_handle->handle_id);
		}
#endif
		/* Are we still cleaning up from a previous media session? */
		if(janus_flags_is_set(&ice_handle->webrtc_flags, JANUS_ICE_HANDLE_WEBRTC_CLEANING)) {
			JANUS_LOG(LOG_VERB, "[%"SCNu64"] Still cleaning up from a previous media session, let's wait a bit...\n", ice_handle->handle_id);
			gint64 waited = 0;
			while(janus_flags_is_set(&ice_handle->webrtc_flags, JANUS_ICE_HANDLE_WEBRTC_CLEANING)) {
				JANUS_LOG(LOG_VERB, "[%"SCNu64"] Still cleaning up from a previous media session, let's wait a bit...\n", ice_handle->handle_id);
				g_usleep(100000);
				waited += 100000;
				if(waited >= 3*G_USEC_PER_SEC) {
					JANUS_LOG(LOG_VERB, "[%"SCNu64"]   -- Waited 3 seconds, that's enough!\n", ice_handle->handle_id);
					break;
				}
			}
		}
		if(ice_handle->agent == NULL) {
			/* Process SDP in order to setup ICE locally (this is going to result in an answer from the browser) */
			if(janus_ice_setup_local(ice_handle, 0, audio, video, data, bundle, rtcpmux, trickle) < 0) {
				JANUS_LOG(LOG_ERR, "[%"SCNu64"] Error setting ICE locally\n", ice_handle->handle_id);
				return NULL;
			}
		} else {
			updating = TRUE;
			JANUS_LOG(LOG_INFO, "[%"SCNu64"] Updating existing session\n", ice_handle->handle_id);
		}
	}
	if(!updating) {
		/* Wait for candidates-done callback */
		while(ice_handle->cdone < ice_handle->streams_num) {
			if(ice_handle == NULL || janus_flags_is_set(&ice_handle->webrtc_flags, JANUS_ICE_HANDLE_WEBRTC_STOP)
					|| janus_flags_is_set(&ice_handle->webrtc_flags, JANUS_ICE_HANDLE_WEBRTC_ALERT)) {
				JANUS_LOG(LOG_WARN, "[%"SCNu64"] Handle detached or PC closed, giving up...!\n", ice_handle ? ice_handle->handle_id : 0);
				return NULL;
			}
			JANUS_LOG(LOG_VERB, "[%"SCNu64"] Waiting for candidates-done callback...\n", ice_handle->handle_id);
			g_usleep(100000);
			if(ice_handle->cdone < 0) {
				JANUS_LOG(LOG_ERR, "[%"SCNu64"] Error gathering candidates!\n", ice_handle->handle_id);
				return NULL;
			}
		}
	}
	/* Anonymize SDP */
	char *sdp_stripped = janus_sdp_anonymize(sdp);
	if(sdp_stripped == NULL) {
		/* Invalid SDP */
		JANUS_LOG(LOG_ERR, "[%"SCNu64"] Invalid SDP\n", ice_handle->handle_id);
		return NULL;
	}
	/* Add our details */
	char *sdp_merged = janus_sdp_merge(ice_handle, sdp_stripped);
	if(sdp_merged == NULL) {
		/* Couldn't merge SDP */
		JANUS_LOG(LOG_ERR, "[%"SCNu64"] Error merging SDP\n", ice_handle->handle_id);
		g_free(sdp_stripped);
		return NULL;
	}
	/* FIXME Any disabled m-line? */
	if(strstr(sdp_merged, "m=audio 0")) {
		JANUS_LOG(LOG_VERB, "[%"SCNu64"] Audio disabled via SDP\n", ice_handle->handle_id);
		if(!janus_flags_is_set(&ice_handle->webrtc_flags, JANUS_ICE_HANDLE_WEBRTC_BUNDLE)
				|| (!video && !data)) {
			JANUS_LOG(LOG_VERB, "[%"SCNu64"]   -- Marking audio stream as disabled\n", ice_handle->handle_id);
			janus_ice_stream *stream = g_hash_table_lookup(ice_handle->streams, GUINT_TO_POINTER(ice_handle->audio_id));
			if(stream)
				stream->disabled = TRUE;
		}
	}
	if(strstr(sdp_merged, "m=video 0")) {
		JANUS_LOG(LOG_VERB, "[%"SCNu64"] Video disabled via SDP\n", ice_handle->handle_id);
		if(!janus_flags_is_set(&ice_handle->webrtc_flags, JANUS_ICE_HANDLE_WEBRTC_BUNDLE)
				|| (!audio && !data)) {
			JANUS_LOG(LOG_VERB, "[%"SCNu64"]   -- Marking video stream as disabled\n", ice_handle->handle_id);
			janus_ice_stream *stream = NULL;
			if(!janus_flags_is_set(&ice_handle->webrtc_flags, JANUS_ICE_HANDLE_WEBRTC_BUNDLE)) {
				stream = g_hash_table_lookup(ice_handle->streams, GUINT_TO_POINTER(ice_handle->video_id));
			} else {
				gint id = ice_handle->audio_id > 0 ? ice_handle->audio_id : ice_handle->video_id;
				stream = g_hash_table_lookup(ice_handle->streams, GUINT_TO_POINTER(id));
			}
			if(stream)
				stream->disabled = TRUE;
		}
	}
	if(strstr(sdp_merged, "m=application 0 DTLS/SCTP")) {
		JANUS_LOG(LOG_VERB, "[%"SCNu64"] Data Channel disabled via SDP\n", ice_handle->handle_id);
		if(!janus_flags_is_set(&ice_handle->webrtc_flags, JANUS_ICE_HANDLE_WEBRTC_BUNDLE)
				|| (!audio && !video)) {
			JANUS_LOG(LOG_VERB, "[%"SCNu64"]   -- Marking data channel stream as disabled\n", ice_handle->handle_id);
			janus_ice_stream *stream = NULL;
			if(!janus_flags_is_set(&ice_handle->webrtc_flags, JANUS_ICE_HANDLE_WEBRTC_BUNDLE)) {
				stream = g_hash_table_lookup(ice_handle->streams, GUINT_TO_POINTER(ice_handle->data_id));
			} else {
				gint id = ice_handle->audio_id > 0 ? ice_handle->audio_id : (ice_handle->video_id > 0 ? ice_handle->video_id : ice_handle->data_id);
				stream = g_hash_table_lookup(ice_handle->streams, GUINT_TO_POINTER(id));
			}
			if(stream)
				stream->disabled = TRUE;
		}
	}

	if(!updating) {
		if(offer) {
			/* We set the flag to wait for an answer before handling trickle candidates */
			janus_flags_set(&ice_handle->webrtc_flags, JANUS_ICE_HANDLE_WEBRTC_PROCESSING_OFFER);
		} else {
			JANUS_LOG(LOG_VERB, "[%"SCNu64"] Done! Ready to setup remote candidates and send connectivity checks...\n", ice_handle->handle_id);
			if(janus_flags_is_set(&ice_handle->webrtc_flags, JANUS_ICE_HANDLE_WEBRTC_BUNDLE)) {
				JANUS_LOG(LOG_VERB, "[%"SCNu64"]   -- bundle is supported by the browser, getting rid of one of the RTP/RTCP components, if any...\n", ice_handle->handle_id);
				if(audio) {
					/* Get rid of video and data, if present */
					if(ice_handle->streams && ice_handle->video_stream) {
						ice_handle->audio_stream->video_ssrc = ice_handle->video_stream->video_ssrc;
						ice_handle->audio_stream->video_ssrc_peer = ice_handle->video_stream->video_ssrc_peer;
						ice_handle->audio_stream->video_ssrc_peer_rtx = ice_handle->video_stream->video_ssrc_peer_rtx;
						nice_agent_attach_recv(ice_handle->agent, ice_handle->video_stream->stream_id, 1, g_main_loop_get_context (ice_handle->iceloop), NULL, NULL);
						if(!janus_ice_is_rtcpmux_forced())
							nice_agent_attach_recv(ice_handle->agent, ice_handle->video_stream->stream_id, 2, g_main_loop_get_context (ice_handle->iceloop), NULL, NULL);
						nice_agent_remove_stream(ice_handle->agent, ice_handle->video_stream->stream_id);
						janus_ice_stream_destroy(ice_handle->streams, ice_handle->video_stream);
					}
					ice_handle->video_stream = NULL;
					ice_handle->video_id = 0;
					if(ice_handle->streams && ice_handle->data_stream) {
						nice_agent_attach_recv(ice_handle->agent, ice_handle->data_stream->stream_id, 1, g_main_loop_get_context (ice_handle->iceloop), NULL, NULL);
						nice_agent_remove_stream(ice_handle->agent, ice_handle->data_stream->stream_id);
						janus_ice_stream_destroy(ice_handle->streams, ice_handle->data_stream);
					}
					ice_handle->data_stream = NULL;
					ice_handle->data_id = 0;
					if(!video) {
						ice_handle->audio_stream->video_ssrc = 0;
						ice_handle->audio_stream->video_ssrc_peer = 0;
						g_free(ice_handle->audio_stream->video_rtcp_ctx);
						ice_handle->audio_stream->video_rtcp_ctx = NULL;
					}
				} else if(video) {
					/* Get rid of data, if present */
					if(ice_handle->streams && ice_handle->data_stream) {
						nice_agent_attach_recv(ice_handle->agent, ice_handle->data_stream->stream_id, 1, g_main_loop_get_context (ice_handle->iceloop), NULL, NULL);
						nice_agent_remove_stream(ice_handle->agent, ice_handle->data_stream->stream_id);
						janus_ice_stream_destroy(ice_handle->streams, ice_handle->data_stream);
					}
					ice_handle->data_stream = NULL;
					ice_handle->data_id = 0;
				}
			}
			if(janus_flags_is_set(&ice_handle->webrtc_flags, JANUS_ICE_HANDLE_WEBRTC_RTCPMUX) && !janus_ice_is_rtcpmux_forced()) {
				JANUS_LOG(LOG_VERB, "[%"SCNu64"]   -- rtcp-mux is supported by the browser, getting rid of RTCP components, if any...\n", ice_handle->handle_id);
				if(ice_handle->audio_stream && ice_handle->audio_stream->rtcp_component && ice_handle->audio_stream->components != NULL) {
					nice_agent_attach_recv(ice_handle->agent, ice_handle->audio_id, 2, g_main_loop_get_context (ice_handle->iceloop), NULL, NULL);
					/* Free the component */
					janus_ice_component_destroy(ice_handle->audio_stream->components, ice_handle->audio_stream->rtcp_component);
					ice_handle->audio_stream->rtcp_component = NULL;
					/* Create a dummy candidate and enforce it as the one to use for this now unneeded component */
					NiceCandidate *c = nice_candidate_new(NICE_CANDIDATE_TYPE_HOST);
					c->component_id = 2;
					c->stream_id = ice_handle->audio_stream->stream_id;
#ifndef HAVE_LIBNICE_TCP
					c->transport = NICE_CANDIDATE_TRANSPORT_UDP;
#endif
					strncpy(c->foundation, "1", NICE_CANDIDATE_MAX_FOUNDATION);
					c->priority = 1;
					nice_address_set_from_string(&c->addr, "127.0.0.1");
					nice_address_set_port(&c->addr, janus_ice_get_rtcpmux_blackhole_port());
					c->username = g_strdup(ice_handle->audio_stream->ruser);
					c->password = g_strdup(ice_handle->audio_stream->rpass);
					if(!nice_agent_set_selected_remote_candidate(ice_handle->agent, ice_handle->audio_stream->stream_id, 2, c)) {
						JANUS_LOG(LOG_ERR, "[%"SCNu64"] Error forcing dummy candidate on RTCP component of stream %d\n", ice_handle->handle_id, ice_handle->audio_stream->stream_id);
						nice_candidate_free(c);
					}
				}
				if(ice_handle->video_stream && ice_handle->video_stream->rtcp_component && ice_handle->video_stream->components != NULL) {
					nice_agent_attach_recv(ice_handle->agent, ice_handle->video_id, 2, g_main_loop_get_context (ice_handle->iceloop), NULL, NULL);
					/* Free the component */
					janus_ice_component_destroy(ice_handle->video_stream->components, ice_handle->video_stream->rtcp_component);
					ice_handle->video_stream->rtcp_component = NULL;
					/* Create a dummy candidate and enforce it as the one to use for this now unneeded component */
					NiceCandidate *c = nice_candidate_new(NICE_CANDIDATE_TYPE_HOST);
					c->component_id = 2;
					c->stream_id = ice_handle->video_stream->stream_id;
#ifndef HAVE_LIBNICE_TCP
					c->transport = NICE_CANDIDATE_TRANSPORT_UDP;
#endif
					strncpy(c->foundation, "1", NICE_CANDIDATE_MAX_FOUNDATION);
					c->priority = 1;
					nice_address_set_from_string(&c->addr, "127.0.0.1");
					nice_address_set_port(&c->addr, janus_ice_get_rtcpmux_blackhole_port());
					c->username = g_strdup(ice_handle->video_stream->ruser);
					c->password = g_strdup(ice_handle->video_stream->rpass);
					if(!nice_agent_set_selected_remote_candidate(ice_handle->agent, ice_handle->video_stream->stream_id, 2, c)) {
						JANUS_LOG(LOG_ERR, "[%"SCNu64"] Error forcing dummy candidate on RTCP component of stream %d\n", ice_handle->handle_id, ice_handle->video_stream->stream_id);
						nice_candidate_free(c);
					}
				}
			}
			janus_mutex_lock(&ice_handle->mutex);
			/* We got our answer */
			janus_flags_clear(&ice_handle->webrtc_flags, JANUS_ICE_HANDLE_WEBRTC_PROCESSING_OFFER);
			/* Any pending trickles? */
			if(ice_handle->pending_trickles) {
				JANUS_LOG(LOG_VERB, "[%"SCNu64"]   -- Processing %d pending trickle candidates\n", ice_handle->handle_id, g_list_length(ice_handle->pending_trickles));
				GList *temp = NULL;
				while(ice_handle->pending_trickles) {
					temp = g_list_first(ice_handle->pending_trickles);
					ice_handle->pending_trickles = g_list_remove_link(ice_handle->pending_trickles, temp);
					janus_ice_trickle *trickle = (janus_ice_trickle *)temp->data;
					g_list_free(temp);
					if(trickle == NULL)
						continue;
					if((janus_get_monotonic_time() - trickle->received) > 15*G_USEC_PER_SEC) {
						/* FIXME Candidate is too old, discard it */
						janus_ice_trickle_destroy(trickle);
						/* FIXME We should report that */
						continue;
					}
					json_t *candidate = trickle->candidate;
					if(candidate == NULL) {
						janus_ice_trickle_destroy(trickle);
						continue;
					}
					if(json_is_object(candidate)) {
						/* We got a single candidate */
						int error = 0;
						const char *error_string = NULL;
						if((error = janus_ice_trickle_parse(ice_handle, candidate, &error_string)) != 0) {
							/* FIXME We should report the error parsing the trickle candidate */
						}
					} else if(json_is_array(candidate)) {
						/* We got multiple candidates in an array */
						JANUS_LOG(LOG_VERB, "[%"SCNu64"] Got multiple candidates (%zu)\n", ice_handle->handle_id, json_array_size(candidate));
						if(json_array_size(candidate) > 0) {
							/* Handle remote candidates */
							size_t i = 0;
							for(i=0; i<json_array_size(candidate); i++) {
								json_t *c = json_array_get(candidate, i);
								/* FIXME We don't care if any trickle fails to parse */
								janus_ice_trickle_parse(ice_handle, c, NULL);
							}
						}
					}
					/* Done, free candidate */
					janus_ice_trickle_destroy(trickle);
				}
			}
			/* This was an answer, check if it's time to start ICE */
			if(janus_flags_is_set(&ice_handle->webrtc_flags, JANUS_ICE_HANDLE_WEBRTC_TRICKLE) &&
					!janus_flags_is_set(&ice_handle->webrtc_flags, JANUS_ICE_HANDLE_WEBRTC_ALL_TRICKLES)) {
				JANUS_LOG(LOG_VERB, "[%"SCNu64"]   -- ICE Trickling is supported by the browser, waiting for remote candidates...\n", ice_handle->handle_id);
				janus_flags_set(&ice_handle->webrtc_flags, JANUS_ICE_HANDLE_WEBRTC_START);
			} else {
				JANUS_LOG(LOG_VERB, "[%"SCNu64"] Done! Sending connectivity checks...\n", ice_handle->handle_id);
				if(ice_handle->audio_id > 0) {
					janus_ice_setup_remote_candidates(ice_handle, ice_handle->audio_id, 1);
					if(!janus_flags_is_set(&ice_handle->webrtc_flags, JANUS_ICE_HANDLE_WEBRTC_RTCPMUX))	/* http://tools.ietf.org/html/rfc5761#section-5.1.3 */
						janus_ice_setup_remote_candidates(ice_handle, ice_handle->audio_id, 2);
				}
				if(ice_handle->video_id > 0) {
					janus_ice_setup_remote_candidates(ice_handle, ice_handle->video_id, 1);
					if(!janus_flags_is_set(&ice_handle->webrtc_flags, JANUS_ICE_HANDLE_WEBRTC_RTCPMUX))	/* http://tools.ietf.org/html/rfc5761#section-5.1.3 */
						janus_ice_setup_remote_candidates(ice_handle, ice_handle->video_id, 2);
				}
				if(ice_handle->data_id > 0) {
					janus_ice_setup_remote_candidates(ice_handle, ice_handle->data_id, 1);
				}
			}
			janus_mutex_unlock(&ice_handle->mutex);
		}
	}

	/* Prepare JSON event */
	json_t *jsep = json_object();
	json_object_set_new(jsep, "type", json_string(sdp_type));
	json_object_set_new(jsep, "sdp", json_string(sdp_merged));
	g_free(sdp_stripped);
	//~ g_free(sdp_merged);
	ice_handle->local_sdp = sdp_merged;
	return jsep;
}

void janus_plugin_relay_rtp(janus_plugin_session *plugin_session, int video, char *buf, int len) {
	if((plugin_session < (janus_plugin_session *)0x1000) || g_atomic_int_get(&plugin_session->stopped) || buf == NULL || len < 1)
		return;
	janus_ice_handle *handle = (janus_ice_handle *)plugin_session->gateway_handle;
	if(!handle || janus_flags_is_set(&handle->webrtc_flags, JANUS_ICE_HANDLE_WEBRTC_STOP)
			|| janus_flags_is_set(&handle->webrtc_flags, JANUS_ICE_HANDLE_WEBRTC_ALERT))
		return;
	janus_ice_relay_rtp(handle, video, buf, len);
}

void janus_plugin_relay_rtcp(janus_plugin_session *plugin_session, int video, char *buf, int len) {
	if((plugin_session < (janus_plugin_session *)0x1000) || g_atomic_int_get(&plugin_session->stopped) || buf == NULL || len < 1)
		return;
	janus_ice_handle *handle = (janus_ice_handle *)plugin_session->gateway_handle;
	if(!handle || janus_flags_is_set(&handle->webrtc_flags, JANUS_ICE_HANDLE_WEBRTC_STOP)
			|| janus_flags_is_set(&handle->webrtc_flags, JANUS_ICE_HANDLE_WEBRTC_ALERT))
		return;
	janus_ice_relay_rtcp(handle, video, buf, len);
}

void janus_plugin_relay_data(janus_plugin_session *plugin_session, char *buf, int len) {
	if((plugin_session < (janus_plugin_session *)0x1000) || g_atomic_int_get(&plugin_session->stopped) || buf == NULL || len < 1)
		return;
	janus_ice_handle *handle = (janus_ice_handle *)plugin_session->gateway_handle;
	if(!handle || janus_flags_is_set(&handle->webrtc_flags, JANUS_ICE_HANDLE_WEBRTC_STOP)
			|| janus_flags_is_set(&handle->webrtc_flags, JANUS_ICE_HANDLE_WEBRTC_ALERT))
		return;
#ifdef HAVE_SCTP
	janus_ice_relay_data(handle, buf, len);
#else
	JANUS_LOG(LOG_WARN, "Asked to relay data, but Data Channels support has not been compiled...\n");
#endif
}

void janus_plugin_close_pc(janus_plugin_session *plugin_session) {
	/* A plugin asked to get rid of a PeerConnection */
	if((plugin_session < (janus_plugin_session *)0x1000) || !janus_plugin_session_is_alive(plugin_session) || g_atomic_int_get(&plugin_session->stopped))
		return;
	janus_ice_handle *ice_handle = (janus_ice_handle *)plugin_session->gateway_handle;
	if(!ice_handle)
		return;
	if(janus_flags_is_set(&ice_handle->webrtc_flags, JANUS_ICE_HANDLE_WEBRTC_STOP)
			|| janus_flags_is_set(&ice_handle->webrtc_flags, JANUS_ICE_HANDLE_WEBRTC_ALERT))
		return;
	janus_session *session = (janus_session *)ice_handle->session;
	if(!session)
		return;

	JANUS_LOG(LOG_VERB, "[%"SCNu64"] Plugin asked to hangup PeerConnection: sending alert\n", ice_handle->handle_id);
	/* Send an alert on all the DTLS connections */
	janus_ice_webrtc_hangup(ice_handle);
}

void janus_plugin_end_session(janus_plugin_session *plugin_session) {
	/* A plugin asked to get rid of a handle */
	if((plugin_session < (janus_plugin_session *)0x1000) || !janus_plugin_session_is_alive(plugin_session) || g_atomic_int_get(&plugin_session->stopped))
		return;
	janus_ice_handle *ice_handle = (janus_ice_handle *)plugin_session->gateway_handle;
	if(!ice_handle)
		return;
	janus_session *session = (janus_session *)ice_handle->session;
	if(!session)
		return;
	/* Destroy the handle */
	janus_ice_handle_destroy(session, ice_handle->handle_id);
	janus_mutex_lock(&session->mutex);
	g_hash_table_remove(session->ice_handles, &ice_handle->handle_id);
	janus_mutex_unlock(&session->mutex);
	janus_refcount_decrease(&ice_handle->ref);
}


static void janus_detect_local_ip(gchar *buf, size_t buflen) {
	JANUS_LOG(LOG_VERB, "Autodetecting local IP...\n");
	struct sockaddr_in addr;
	socklen_t len;
	int fd = socket(AF_INET, SOCK_DGRAM, 0);
	if (fd == -1)
		goto error;
	addr.sin_family = AF_INET;
	addr.sin_port = htons(1);
	inet_pton(AF_INET, "1.2.3.4", &addr.sin_addr.s_addr);
	if (connect(fd, (const struct sockaddr*) &addr, sizeof(addr)) < 0)
		goto error;
	len = sizeof(addr);
	if (getsockname(fd, (struct sockaddr*) &addr, &len) < 0)
		goto error;
	if (getnameinfo((const struct sockaddr*) &addr, sizeof(addr),
			buf, buflen,
			NULL, 0, NI_NUMERICHOST) != 0)
		goto error;
	close(fd);
	return;
error:
	if (fd != -1)
		close(fd);
	JANUS_LOG(LOG_VERB, "Couldn't find any address! using 127.0.0.1 as the local IP... (which is NOT going to work out of your machine)\n");
	g_strlcpy(buf, "127.0.0.1", buflen);
}


/* Main */
gint main(int argc, char *argv[])
{
	/* Core dumps may be disallowed by parent of this process; change that */
	struct rlimit core_limits;
	core_limits.rlim_cur = core_limits.rlim_max = RLIM_INFINITY;
	setrlimit(RLIMIT_CORE, &core_limits);

	struct gengetopt_args_info args_info;
	/* Let's call our cmdline parser */
	if(cmdline_parser(argc, argv, &args_info) != 0)
		exit(1);

	/* Any configuration to open? */
	if(args_info.config_given) {
		config_file = g_strdup(args_info.config_arg);
	}
	if(args_info.configs_folder_given) {
		configs_folder = g_strdup(args_info.configs_folder_arg);
	} else {
		configs_folder = g_strdup (CONFDIR);
	}
	if(config_file == NULL) {
		char file[255];
		g_snprintf(file, 255, "%s/janus.cfg", configs_folder);
		config_file = g_strdup(file);
	}
	if((config = janus_config_parse(config_file)) == NULL) {
		if(args_info.config_given) {
			/* We only give up if the configuration file was explicitly provided */
			g_print("Error reading configuration from %s\n", configs_folder);
			exit(1);
		}
		g_print("Error reading/parsing the configuration file in %s, going on with the defaults and the command line arguments\n",
			configs_folder);
		config = janus_config_create("janus.cfg");
		if(config == NULL) {
			/* If we can't even create an empty configuration, something's definitely wrong */
			exit(1);
		}
	}

	/* Check if we need to log to console and/or file */
	gboolean use_stdout = TRUE;
	if(args_info.disable_stdout_given) {
		use_stdout = FALSE;
		janus_config_add_item(config, "general", "log_to_stdout", "no");
	} else {
		/* Check if the configuration file is saying anything about this */
		janus_config_item *item = janus_config_get_item_drilldown(config, "general", "log_to_stdout");
		if(item && item->value && !janus_is_true(item->value))
			use_stdout = FALSE;
	}
	const char *logfile = NULL;
	if(args_info.log_file_given) {
		logfile = args_info.log_file_arg;
		janus_config_add_item(config, "general", "log_to_file", "no");
	} else {
		/* Check if the configuration file is saying anything about this */
		janus_config_item *item = janus_config_get_item_drilldown(config, "general", "log_to_file");
		if(item && item->value)
			logfile = item->value;
	}

	/* Check if we're going to daemonize Janus */
	if(args_info.daemon_given) {
		daemonize = TRUE;
		janus_config_add_item(config, "general", "daemonize", "yes");
	} else {
		/* Check if the configuration file is saying anything about this */
		janus_config_item *item = janus_config_get_item_drilldown(config, "general", "daemonize");
		if(item && item->value && janus_is_true(item->value))
			daemonize = TRUE;
	}
	/* If we're going to daemonize, make sure logging to stdout is disabled and a log file has been specified */
	if(daemonize && use_stdout) {
		use_stdout = FALSE;
	}
	if(daemonize && logfile == NULL) {
		g_print("Running Janus as a daemon but no log file provided, giving up...\n");
		exit(1);
	}
	/* Daemonize now, if we need to */
	if(daemonize) {
		g_print("Running Janus as a daemon\n");

		/* Create a pipe for parent<->child communication during the startup phase */
		if(pipe(pipefd) == -1) {
			g_print("pipe error!\n");
			exit(1);
		}

		/* Fork off the parent process */
		pid_t pid = fork();
		if(pid < 0) {
			g_print("Fork error!\n");
			exit(1);
		}
		if(pid > 0) {
			/* Ok, we're the parent: let's wait for the child to tell us everything started fine */
			close(pipefd[1]);
			int code = -1;
			struct pollfd pollfds;

			while(code < 0) {
				pollfds.fd = pipefd[0];
				pollfds.events = POLLIN;
				int res = poll(&pollfds, 1, -1);
				if(res < 0)
					break;
				if(res == 0)
					continue;
				if(pollfds.revents & POLLERR || pollfds.revents & POLLHUP)
					break;
				if(pollfds.revents & POLLIN) {
					res = read(pipefd[0], &code, sizeof(int));
					break;
				}
			}
			if(code < 0)
				code = 1;

			/* Leave the parent and return the exit code we received from the child */
			if(code)
				g_print("Error launching Janus (error code %d), check the logs for more details\n", code);
			exit(code);
		}
		/* Child here */
		close(pipefd[0]);

		/* Change the file mode mask */
		umask(0);

		/* Create a new SID for the child process */
		pid_t sid = setsid();
		if(sid < 0) {
			g_print("Error setting SID!\n");
			exit(1);
		}
		/* Change the current working directory */
		if((chdir("/")) < 0) {
			g_print("Error changing the current working directory!\n");
			exit(1);
		}
		/* We close stdin/stdout/stderr when initializing the logger */
	}

	/* Initialize logger */
	if(janus_log_init(daemonize, use_stdout, logfile) < 0)
		exit(1);

	JANUS_PRINT("---------------------------------------------------\n");
	JANUS_PRINT("  Starting Meetecho Janus (WebRTC Gateway) v%s\n", JANUS_VERSION_STRING);
	JANUS_PRINT("---------------------------------------------------\n\n");

	/* Handle SIGINT (CTRL-C), SIGTERM (from service managers) */
	signal(SIGINT, janus_handle_signal);
	signal(SIGTERM, janus_handle_signal);
	atexit(janus_termination_handler);

	/* Setup Glib */
#if !GLIB_CHECK_VERSION(2, 36, 0)
	g_type_init();
#endif

	/* Logging level: default is info and no timestamps */
	janus_log_level = LOG_INFO;
	janus_log_timestamps = FALSE;
	janus_log_colors = TRUE;
	if(args_info.debug_level_given) {
		if(args_info.debug_level_arg < LOG_NONE)
			args_info.debug_level_arg = 0;
		else if(args_info.debug_level_arg > LOG_MAX)
			args_info.debug_level_arg = LOG_MAX;
		janus_log_level = args_info.debug_level_arg;
	}

	/* Any PID we need to create? */
	const char *pidfile = NULL;
	if(args_info.pid_file_given) {
		pidfile = args_info.pid_file_arg;
		janus_config_add_item(config, "general", "pid_file", pidfile);
	} else {
		/* Check if the configuration file is saying anything about this */
		janus_config_item *item = janus_config_get_item_drilldown(config, "general", "pid_file");
		if(item && item->value)
			pidfile = item->value;
	}
	if(janus_pidfile_create(pidfile) < 0)
		exit(1);

	/* Proceed with the rest of the configuration */
	janus_config_print(config);
	if(args_info.debug_level_given) {
		char debug[5];
		g_snprintf(debug, 5, "%d", args_info.debug_level_arg);
		janus_config_add_item(config, "general", "debug_level", debug);
	} else {
		/* No command line directive on logging, try the configuration file */
		janus_config_item *item = janus_config_get_item_drilldown(config, "general", "debug_level");
		if(item && item->value) {
			int temp_level = atoi(item->value);
			if(temp_level == 0 && strcmp(item->value, "0")) {
				JANUS_PRINT("Invalid debug level %s (configuration), using default (info=4)\n", item->value);
			} else {
				janus_log_level = temp_level;
				if(janus_log_level < LOG_NONE)
					janus_log_level = 0;
				else if(janus_log_level > LOG_MAX)
					janus_log_level = LOG_MAX;
			}
		}
	}
	/* Any command line argument that should overwrite the configuration? */
	JANUS_PRINT("Checking command line arguments...\n");
	if(args_info.debug_timestamps_given) {
		janus_config_add_item(config, "general", "debug_timestamps", "yes");
	}
	if(args_info.disable_colors_given) {
		janus_config_add_item(config, "general", "debug_colors", "no");
	}
	if(args_info.server_name_given) {
		janus_config_add_item(config, "general", "server_name", args_info.server_name_arg);
	}
 	if(args_info.interface_given) {
		janus_config_add_item(config, "general", "interface", args_info.interface_arg);
	}
	if(args_info.configs_folder_given) {
		janus_config_add_item(config, "general", "configs_folder", args_info.configs_folder_arg);
	}
	if(args_info.plugins_folder_given) {
		janus_config_add_item(config, "general", "plugins_folder", args_info.plugins_folder_arg);
	}
	if(args_info.apisecret_given) {
		janus_config_add_item(config, "general", "api_secret", args_info.apisecret_arg);
	}
	if(args_info.token_auth_given) {
		janus_config_add_item(config, "general", "token_auth", "yes");
	}
	if(args_info.cert_pem_given) {
		janus_config_add_item(config, "certificates", "cert_pem", args_info.cert_pem_arg);
	}
	if(args_info.cert_key_given) {
		janus_config_add_item(config, "certificates", "cert_key", args_info.cert_key_arg);
	}
	if(args_info.stun_server_given) {
		/* Split in server and port (if port missing, use 3478 as default) */
		char *stunport = strrchr(args_info.stun_server_arg, ':');
		if(stunport != NULL) {
			*stunport = '\0';
			stunport++;
			janus_config_add_item(config, "nat", "stun_server", args_info.stun_server_arg);
			janus_config_add_item(config, "nat", "stun_port", stunport);
		} else {
			janus_config_add_item(config, "nat", "stun_server", args_info.stun_server_arg);
			janus_config_add_item(config, "nat", "stun_port", "3478");
		}
	}
	if(args_info.nat_1_1_given) {
		janus_config_add_item(config, "nat", "nat_1_1_mapping", args_info.nat_1_1_arg);
	}
	if(args_info.ice_enforce_list_given) {
		janus_config_add_item(config, "nat", "ice_enforce_list", args_info.ice_enforce_list_arg);
	}
	if(args_info.ice_ignore_list_given) {
		janus_config_add_item(config, "nat", "ice_ignore_list", args_info.ice_ignore_list_arg);
	}
	if(args_info.libnice_debug_given) {
		janus_config_add_item(config, "nat", "nice_debug", "true");
	}
	if(args_info.ice_lite_given) {
		janus_config_add_item(config, "nat", "ice_lite", "true");
	}
	if(args_info.ice_tcp_given) {
		janus_config_add_item(config, "nat", "ice_tcp", "true");
	}
	if(args_info.ipv6_candidates_given) {
		janus_config_add_item(config, "media", "ipv6", "true");
	}
	if(args_info.force_bundle_given) {
		janus_config_add_item(config, "media", "force-bundle", "true");
	}
	if(args_info.force_rtcp_mux_given) {
		janus_config_add_item(config, "media", "force-rtcp-mux", "true");
	}
	if(args_info.max_nack_queue_given) {
		char mnq[20];
		g_snprintf(mnq, 20, "%d", args_info.max_nack_queue_arg);
		janus_config_add_item(config, "media", "max_nack_queue", mnq);
	}
	if(args_info.rtp_port_range_given) {
		janus_config_add_item(config, "media", "rtp_port_range", args_info.rtp_port_range_arg);
	}
	janus_config_print(config);

	/* Logging/debugging */
	JANUS_PRINT("Debug/log level is %d\n", janus_log_level);
	janus_config_item *item = janus_config_get_item_drilldown(config, "general", "debug_timestamps");
	if(item && item->value)
		janus_log_timestamps = janus_is_true(item->value);
	JANUS_PRINT("Debug/log timestamps are %s\n", janus_log_timestamps ? "enabled" : "disabled");
	item = janus_config_get_item_drilldown(config, "general", "debug_colors");
	if(item && item->value)
		janus_log_colors = janus_is_true(item->value);
	JANUS_PRINT("Debug/log colors are %s\n", janus_log_colors ? "enabled" : "disabled");

	/* Any IP/interface to enforce/ignore? */
	item = janus_config_get_item_drilldown(config, "nat", "ice_enforce_list");
	if(item && item->value) {
		gchar **list = g_strsplit(item->value, ",", -1);
		gchar *index = list[0];
		if(index != NULL) {
			int i=0;
			while(index != NULL) {
				if(strlen(index) > 0) {
					JANUS_LOG(LOG_INFO, "Adding '%s' to the ICE enforce list...\n", index);
					janus_ice_enforce_interface(g_strdup(index));
				}
				i++;
				index = list[i];
			}
		}
		g_clear_pointer(&list, g_strfreev);
	}
	item = janus_config_get_item_drilldown(config, "nat", "ice_ignore_list");
	if(item && item->value) {
		gchar **list = g_strsplit(item->value, ",", -1);
		gchar *index = list[0];
		if(index != NULL) {
			int i=0;
			while(index != NULL) {
				if(strlen(index) > 0) {
					JANUS_LOG(LOG_INFO, "Adding '%s' to the ICE ignore list...\n", index);
					janus_ice_ignore_interface(g_strdup(index));
				}
				i++;
				index = list[i];
			}
		}
		g_clear_pointer(&list, g_strfreev);
	}
	/* What is the local IP? */
	JANUS_LOG(LOG_VERB, "Selecting local IP address...\n");
	gboolean local_ip_set = FALSE;
	item = janus_config_get_item_drilldown(config, "general", "interface");
	if(item && item->value) {
		JANUS_LOG(LOG_VERB, "  -- Will try to use %s\n", item->value);
		int family;
		if (!janus_is_ip_valid(item->value, &family)) {
			JANUS_LOG(LOG_WARN, "Invalid local IP specified: %s, guessing the default...\n", item->value);
		} else {
			/* Verify that we can actually bind to that address */
			int fd = socket(family, SOCK_DGRAM, 0);
			if (fd == -1) {
				JANUS_LOG(LOG_WARN, "Error creating test socket, falling back to detecting IP address...\n");
			} else {
				int r;
				struct sockaddr_storage ss;
				socklen_t addrlen;
				memset(&ss, 0, sizeof(ss));
				if (family == AF_INET) {
					struct sockaddr_in *addr4 = (struct sockaddr_in*)&ss;
					addr4->sin_family = AF_INET;
					addr4->sin_port = 0;
					inet_pton(AF_INET, item->value, &(addr4->sin_addr.s_addr));
					addrlen = sizeof(struct sockaddr_in);
				} else {
					struct sockaddr_in6 *addr6 = (struct sockaddr_in6*)&ss;
					addr6->sin6_family = AF_INET6;
					addr6->sin6_port = 0;
					inet_pton(AF_INET6, item->value, &(addr6->sin6_addr.s6_addr));
					addrlen = sizeof(struct sockaddr_in6);
				}
				r = bind(fd, (const struct sockaddr*)&ss, addrlen);
				close(fd);
				if (r < 0) {
					JANUS_LOG(LOG_WARN, "Error setting local IP address to %s, falling back to detecting IP address...\n", item->value);
				} else {
					g_strlcpy(local_ip, item->value, sizeof(local_ip));
					local_ip_set = TRUE;
				}
			}
		}
	}
	if (!local_ip_set)
		janus_detect_local_ip(local_ip, sizeof(local_ip));
	JANUS_LOG(LOG_INFO, "Using %s as local IP...\n", local_ip);

	/* Was a custom instance name provided? */
	item = janus_config_get_item_drilldown(config, "general", "server_name");
	if(item && item->value) {
		server_name = g_strdup(item->value);
	}

	/* Is there any API secret to consider? */
	api_secret = NULL;
	item = janus_config_get_item_drilldown(config, "general", "api_secret");
	if(item && item->value) {
		api_secret = g_strdup(item->value);
	}
	/* Is there any API secret to consider? */
	admin_api_secret = NULL;
	item = janus_config_get_item_drilldown(config, "general", "admin_secret");
	if(item && item->value) {
		admin_api_secret = g_strdup(item->value);
	}
	/* Also check if the token based authentication mechanism needs to be enabled */
	item = janus_config_get_item_drilldown(config, "general", "token_auth");
	janus_auth_init(item && item->value && janus_is_true(item->value));

	/* Setup ICE stuff (e.g., checking if the provided STUN server is correct) */
	char *stun_server = NULL, *turn_server = NULL;
	uint16_t stun_port = 0, turn_port = 0;
	char *turn_type = NULL, *turn_user = NULL, *turn_pwd = NULL;
	char *turn_rest_api = NULL, *turn_rest_api_key = NULL;
#ifdef HAVE_LIBCURL
	char *turn_rest_api_method = NULL;
#endif
	const char *nat_1_1_mapping = NULL;
	uint16_t rtp_min_port = 0, rtp_max_port = 0;
	gboolean ice_lite = FALSE, ice_tcp = FALSE, ipv6 = FALSE;
	item = janus_config_get_item_drilldown(config, "media", "ipv6");
	ipv6 = (item && item->value) ? janus_is_true(item->value) : FALSE;
	item = janus_config_get_item_drilldown(config, "media", "rtp_port_range");
	if(item && item->value) {
		/* Split in min and max port */
		char *maxport = strrchr(item->value, '-');
		if(maxport != NULL) {
			*maxport = '\0';
			maxport++;
			rtp_min_port = atoi(item->value);
			rtp_max_port = atoi(maxport);
			maxport--;
			*maxport = '-';
		}
		if(rtp_min_port > rtp_max_port) {
			int temp_port = rtp_min_port;
			rtp_min_port = rtp_max_port;
			rtp_max_port = temp_port;
		}
		if(rtp_max_port == 0)
			rtp_max_port = 65535;
		JANUS_LOG(LOG_INFO, "RTP port range: %u -- %u\n", rtp_min_port, rtp_max_port);
	}
	/* Check if we need to enable the ICE Lite mode */
	item = janus_config_get_item_drilldown(config, "nat", "ice_lite");
	ice_lite = (item && item->value) ? janus_is_true(item->value) : FALSE;
	/* Check if we need to enable ICE-TCP support (warning: still broken, for debugging only) */
	item = janus_config_get_item_drilldown(config, "nat", "ice_tcp");
	ice_tcp = (item && item->value) ? janus_is_true(item->value) : FALSE;
	/* Any STUN server to use in Janus? */
	item = janus_config_get_item_drilldown(config, "nat", "stun_server");
	if(item && item->value)
		stun_server = (char *)item->value;
	item = janus_config_get_item_drilldown(config, "nat", "stun_port");
	if(item && item->value)
		stun_port = atoi(item->value);
	/* Any 1:1 NAT mapping to take into account? */
	item = janus_config_get_item_drilldown(config, "nat", "nat_1_1_mapping");
	if(item && item->value) {
		JANUS_LOG(LOG_VERB, "Using nat_1_1_mapping for public ip - %s\n", item->value);
		nat_1_1_mapping = item->value;
		janus_set_public_ip(item->value);
		janus_ice_enable_nat_1_1();
	}
	/* Any TURN server to use in Janus? */
	item = janus_config_get_item_drilldown(config, "nat", "turn_server");
	if(item && item->value)
		turn_server = (char *)item->value;
	item = janus_config_get_item_drilldown(config, "nat", "turn_port");
	if(item && item->value)
		turn_port = atoi(item->value);
	item = janus_config_get_item_drilldown(config, "nat", "turn_type");
	if(item && item->value)
		turn_type = (char *)item->value;
	item = janus_config_get_item_drilldown(config, "nat", "turn_user");
	if(item && item->value)
		turn_user = (char *)item->value;
	item = janus_config_get_item_drilldown(config, "nat", "turn_pwd");
	if(item && item->value)
		turn_pwd = (char *)item->value;
	/* Check if there's any TURN REST API backend to use */
	item = janus_config_get_item_drilldown(config, "nat", "turn_rest_api");
	if(item && item->value)
		turn_rest_api = (char *)item->value;
	item = janus_config_get_item_drilldown(config, "nat", "turn_rest_api_key");
	if(item && item->value)
		turn_rest_api_key = (char *)item->value;
#ifdef HAVE_LIBCURL
	item = janus_config_get_item_drilldown(config, "nat", "turn_rest_api_method");
	if(item && item->value)
		turn_rest_api_method = (char *)item->value;
#endif
	/* Initialize the ICE stack now */
	janus_ice_init(ice_lite, ice_tcp, ipv6, rtp_min_port, rtp_max_port);
	if(janus_ice_set_stun_server(stun_server, stun_port) < 0) {
		JANUS_LOG(LOG_FATAL, "Invalid STUN address %s:%u\n", stun_server, stun_port);
		exit(1);
	}
	if(janus_ice_set_turn_server(turn_server, turn_port, turn_type, turn_user, turn_pwd) < 0) {
		JANUS_LOG(LOG_FATAL, "Invalid TURN address %s:%u\n", turn_server, turn_port);
		exit(1);
	}
#ifndef HAVE_LIBCURL
	if(turn_rest_api != NULL || turn_rest_api_key != NULL) {
		JANUS_LOG(LOG_WARN, "A TURN REST API backend specified in the settings, but libcurl support has not been built\n");
	}
#else
	if(janus_ice_set_turn_rest_api(turn_rest_api, turn_rest_api_key, turn_rest_api_method) < 0) {
		JANUS_LOG(LOG_FATAL, "Invalid TURN REST API configuration: %s (%s, %s)\n", turn_rest_api, turn_rest_api_key, turn_rest_api_method);
		exit(1);
	}
#endif
	item = janus_config_get_item_drilldown(config, "nat", "nice_debug");
	if(item && item->value && janus_is_true(item->value)) {
		/* Enable libnice debugging */
		janus_ice_debugging_enable();
	}
	if(stun_server == NULL && turn_server == NULL) {
		/* No STUN and TURN server provided for Janus: make sure it isn't on a private address */
		gboolean private_address = FALSE;
		const char *test_ip = nat_1_1_mapping ? nat_1_1_mapping : local_ip;
		struct sockaddr_in addr;
		if(inet_pton(AF_INET, test_ip, &addr) > 0) {
			unsigned short int ip[4];
			sscanf(test_ip, "%hu.%hu.%hu.%hu", &ip[0], &ip[1], &ip[2], &ip[3]);
			if(ip[0] == 10) {
				/* Class A private address */
				private_address = TRUE;
			} else if(ip[0] == 172 && (ip[1] >= 16 && ip[1] <= 31)) {
				/* Class B private address */
				private_address = TRUE;
			} else if(ip[0] == 192 && ip[1] == 168) {
				/* Class C private address */
				private_address = TRUE;
			}
		}
		if(private_address) {
			JANUS_LOG(LOG_WARN, "Janus is deployed on a private address (%s) but you didn't specify any STUN server!"
			                    " Expect trouble if this is supposed to work over the internet and not just in a LAN...\n", test_ip);
		}
	}
	/* Are we going to force BUNDLE and/or rtcp-mux? */
	gboolean force_bundle = FALSE, force_rtcpmux = FALSE;
	item = janus_config_get_item_drilldown(config, "media", "force-bundle");
	force_bundle = (item && item->value) ? janus_is_true(item->value) : FALSE;
	janus_ice_force_bundle(force_bundle);
	item = janus_config_get_item_drilldown(config, "media", "force-rtcp-mux");
	force_rtcpmux = (item && item->value) ? janus_is_true(item->value) : FALSE;
	janus_ice_force_rtcpmux(force_rtcpmux);
	/* NACK related stuff */
	item = janus_config_get_item_drilldown(config, "media", "max_nack_queue");
	if(item && item->value) {
		int mnq = atoi(item->value);
		if(mnq < 0) {
			JANUS_LOG(LOG_WARN, "Ignoring max_nack_queue value as it's not a positive integer\n");
		} else if(mnq > 0 && mnq < 200) {
			JANUS_LOG(LOG_WARN, "Ignoring max_nack_queue value as it's less than 200\n");
		} else {
			janus_set_max_nack_queue(mnq);
		}
	}

	/* Setup OpenSSL stuff */
	const char* server_pem;
	item = janus_config_get_item_drilldown(config, "certificates", "cert_pem");
	if(!item || !item->value) {
		server_pem = NULL;
	} else {
		server_pem = item->value;
	}

	const char* server_key;
	item = janus_config_get_item_drilldown(config, "certificates", "cert_key");
	if(!item || !item->value) {
		server_key = NULL;
	} else {
		server_key = item->value;
	}
	JANUS_LOG(LOG_VERB, "Using certificates:\n\t%s\n\t%s\n", server_pem, server_key);

	SSL_library_init();
	SSL_load_error_strings();
	OpenSSL_add_all_algorithms();
	/* ... and DTLS-SRTP in particular */
	if(janus_dtls_srtp_init(server_pem, server_key) < 0) {
		exit(1);
	}
	/* Check if there's any custom value for the starting MTU to use in the BIO filter */
	item = janus_config_get_item_drilldown(config, "media", "dtls_mtu");
	if(item && item->value)
		janus_dtls_bio_filter_set_mtu(atoi(item->value));

#ifdef HAVE_SCTP
	/* Initialize SCTP for DataChannels */
	if(janus_sctp_init() < 0) {
		exit(1);
	}
#else
	JANUS_LOG(LOG_WARN, "Data Channels support not compiled\n");
#endif

	/* Initialize Sofia-SDP */
	if(janus_sdp_init() < 0) {
		exit(1);
	}

	/* Sessions */
	sessions = g_hash_table_new_full(g_int64_hash, g_int64_equal, (GDestroyNotify)g_free, NULL);
	janus_mutex_init(&sessions_mutex);
	/* Start the sessions timeout watchdog */
	sessions_watchdog_context = g_main_context_new();
	GMainLoop *watchdog_loop = g_main_loop_new(sessions_watchdog_context, FALSE);
	GError *error = NULL;
	GThread *watchdog = g_thread_try_new("timeout watchdog", &janus_sessions_watchdog, watchdog_loop, &error);
	if(error != NULL) {
		JANUS_LOG(LOG_FATAL, "Got error %d (%s) trying to start sessions timeout watchdog...\n", error->code, error->message ? error->message : "??");
		exit(1);
	}

	/* Load plugins */
	const char *path = PLUGINDIR;
	item = janus_config_get_item_drilldown(config, "general", "plugins_folder");
	if(item && item->value)
		path = (char *)item->value;
	JANUS_LOG(LOG_INFO, "Plugins folder: %s\n", path);
	DIR *dir = opendir(path);
	if(!dir) {
		JANUS_LOG(LOG_FATAL, "\tCouldn't access plugins folder...\n");
		exit(1);
	}
	/* Any plugin to ignore? */
	gchar **disabled_plugins = NULL;
	item = janus_config_get_item_drilldown(config, "plugins", "disable");
	if(item && item->value)
		disabled_plugins = g_strsplit(item->value, ",", -1);
	/* Open the shared objects */
	struct dirent *pluginent = NULL;
	char pluginpath[1024];
	while((pluginent = readdir(dir))) {
		int len = strlen(pluginent->d_name);
		if (len < 4) {
			continue;
		}
		if (strcasecmp(pluginent->d_name+len-strlen(SHLIB_EXT), SHLIB_EXT)) {
			continue;
		}
		/* Check if this plugins has been disabled in the configuration file */
		if(disabled_plugins != NULL) {
			gchar *index = disabled_plugins[0];
			if(index != NULL) {
				int i=0;
				gboolean skip = FALSE;
				while(index != NULL) {
					while(isspace(*index))
						index++;
					if(strlen(index) && !strcmp(index, pluginent->d_name)) {
						JANUS_LOG(LOG_WARN, "Plugin '%s' has been disabled, skipping...\n", pluginent->d_name);
						skip = TRUE;
						break;
					}
					i++;
					index = disabled_plugins[i];
				}
				if(skip)
					continue;
			}
		}
		JANUS_LOG(LOG_INFO, "Loading plugin '%s'...\n", pluginent->d_name);
		memset(pluginpath, 0, 1024);
		g_snprintf(pluginpath, 1024, "%s/%s", path, pluginent->d_name);
		void *plugin = dlopen(pluginpath, RTLD_LOCAL | RTLD_LAZY);
		if (!plugin) {
			JANUS_LOG(LOG_ERR, "\tCouldn't load plugin '%s': %s\n", pluginent->d_name, dlerror());
		} else {
			create_p *create = (create_p*) dlsym(plugin, "create");
			const char *dlsym_error = dlerror();
			if (dlsym_error) {
				JANUS_LOG(LOG_ERR, "\tCouldn't load symbol 'create': %s\n", dlsym_error);
				continue;
			}
			janus_plugin *janus_plugin = create();
			if(!janus_plugin) {
				JANUS_LOG(LOG_ERR, "\tCouldn't use function 'create'...\n");
				continue;
			}
			/* Are all the mandatory methods and callbacks implemented? */
			if(!janus_plugin->init || !janus_plugin->destroy ||
					!janus_plugin->get_api_compatibility ||
					!janus_plugin->get_version ||
					!janus_plugin->get_version_string ||
					!janus_plugin->get_description ||
					!janus_plugin->get_package ||
					!janus_plugin->get_name ||
					!janus_plugin->create_session ||
					!janus_plugin->query_session ||
					!janus_plugin->destroy_session ||
					!janus_plugin->handle_message ||
					!janus_plugin->setup_media ||
					!janus_plugin->hangup_media) {
				JANUS_LOG(LOG_ERR, "\tMissing some mandatory methods/callbacks, skipping this plugin...\n");
				continue;
			}
			if(janus_plugin->get_api_compatibility() < JANUS_PLUGIN_API_VERSION) {
				JANUS_LOG(LOG_ERR, "The '%s' plugin was compiled against an older version of the API (%d < %d), skipping it: update it to enable it again\n",
					janus_plugin->get_package(), janus_plugin->get_api_compatibility(), JANUS_PLUGIN_API_VERSION);
				continue;
			}
			janus_plugin->init(&janus_handler_plugin, configs_folder);
			JANUS_LOG(LOG_VERB, "\tVersion: %d (%s)\n", janus_plugin->get_version(), janus_plugin->get_version_string());
			JANUS_LOG(LOG_VERB, "\t   [%s] %s\n", janus_plugin->get_package(), janus_plugin->get_name());
			JANUS_LOG(LOG_VERB, "\t   %s\n", janus_plugin->get_description());
			JANUS_LOG(LOG_VERB, "\t   Plugin API version: %d\n", janus_plugin->get_api_compatibility());
			if(!janus_plugin->incoming_rtp && !janus_plugin->incoming_rtcp && !janus_plugin->incoming_data) {
				JANUS_LOG(LOG_WARN, "The '%s' plugin doesn't implement any callback for RTP/RTCP/data... is this on purpose?\n",
					janus_plugin->get_package());
			}
			if(!janus_plugin->incoming_rtp && !janus_plugin->incoming_rtcp && janus_plugin->incoming_data) {
				JANUS_LOG(LOG_WARN, "The '%s' plugin will only handle data channels (no RTP/RTCP)... is this on purpose?\n",
					janus_plugin->get_package());
			}
			if(plugins == NULL)
				plugins = g_hash_table_new(g_str_hash, g_str_equal);
			g_hash_table_insert(plugins, (gpointer)janus_plugin->get_package(), janus_plugin);
			if(plugins_so == NULL)
				plugins_so = g_hash_table_new(g_str_hash, g_str_equal);
			g_hash_table_insert(plugins_so, (gpointer)janus_plugin->get_package(), plugin);
		}
	}
	closedir(dir);
	if(disabled_plugins != NULL)
		g_strfreev(disabled_plugins);
	disabled_plugins = NULL;

	/* Create a thread pool to handle incoming requests, no matter what the transport */
	error = NULL;
	tasks = g_thread_pool_new(janus_transport_task, NULL, -1, FALSE, &error);
	if(error != NULL) {
		/* Something went wrong... */
		JANUS_LOG(LOG_FATAL, "Got error %d (%s) trying to launch the request pool task thread...\n", error->code, error->message ? error->message : "??");
		exit(1);
	}

	/* Load transports */
	gboolean janus_api_enabled = FALSE, admin_api_enabled = FALSE;
	path = TRANSPORTDIR;
	item = janus_config_get_item_drilldown(config, "general", "transports_folder");
	if(item && item->value)
		path = (char *)item->value;
	JANUS_LOG(LOG_INFO, "Transport plugins folder: %s\n", path);
	dir = opendir(path);
	if(!dir) {
		JANUS_LOG(LOG_FATAL, "\tCouldn't access transport plugins folder...\n");
		exit(1);
	}
	/* Any transport to ignore? */
	gchar **disabled_transports = NULL;
	item = janus_config_get_item_drilldown(config, "transports", "disable");
	if(item && item->value)
		disabled_transports = g_strsplit(item->value, ",", -1);
	/* Open the shared objects */
	struct dirent *transportent = NULL;
	char transportpath[1024];
	while((transportent = readdir(dir))) {
		int len = strlen(transportent->d_name);
		if (len < 4) {
			continue;
		}
		if (strcasecmp(transportent->d_name+len-strlen(SHLIB_EXT), SHLIB_EXT)) {
			continue;
		}
		/* Check if this transports has been disabled in the configuration file */
		if(disabled_transports != NULL) {
			gchar *index = disabled_transports[0];
			if(index != NULL) {
				int i=0;
				gboolean skip = FALSE;
				while(index != NULL) {
					while(isspace(*index))
						index++;
					if(strlen(index) && !strcmp(index, transportent->d_name)) {
						JANUS_LOG(LOG_WARN, "Transport plugin '%s' has been disabled, skipping...\n", transportent->d_name);
						skip = TRUE;
						break;
					}
					i++;
					index = disabled_transports[i];
				}
				if(skip)
					continue;
			}
		}
		JANUS_LOG(LOG_INFO, "Loading transport plugin '%s'...\n", transportent->d_name);
		memset(transportpath, 0, 1024);
		g_snprintf(transportpath, 1024, "%s/%s", path, transportent->d_name);
		void *transport = dlopen(transportpath, RTLD_LOCAL | RTLD_LAZY);
		if (!transport) {
			JANUS_LOG(LOG_ERR, "\tCouldn't load transport plugin '%s': %s\n", transportent->d_name, dlerror());
		} else {
			create_t *create = (create_t*) dlsym(transport, "create");
			const char *dlsym_error = dlerror();
			if (dlsym_error) {
				JANUS_LOG(LOG_ERR, "\tCouldn't load symbol 'create': %s\n", dlsym_error);
				continue;
			}
			janus_transport *janus_transport = create();
			if(!janus_transport) {
				JANUS_LOG(LOG_ERR, "\tCouldn't use function 'create'...\n");
				continue;
			}
			/* Are all the mandatory methods and callbacks implemented? */
			if(!janus_transport->init || !janus_transport->destroy ||
					!janus_transport->get_api_compatibility ||
					!janus_transport->get_version ||
					!janus_transport->get_version_string ||
					!janus_transport->get_description ||
					!janus_transport->get_package ||
					!janus_transport->get_name ||
					!janus_transport->send_message ||
					!janus_transport->is_janus_api_enabled ||
					!janus_transport->is_admin_api_enabled ||
					!janus_transport->session_created ||
					!janus_transport->session_over) {
				JANUS_LOG(LOG_ERR, "\tMissing some mandatory methods/callbacks, skipping this transport plugin...\n");
				continue;
			}
			if(janus_transport->get_api_compatibility() < JANUS_TRANSPORT_API_VERSION) {
				JANUS_LOG(LOG_ERR, "The '%s' transport plugin was compiled against an older version of the API (%d < %d), skipping it: update it to enable it again\n",
					janus_transport->get_package(), janus_transport->get_api_compatibility(), JANUS_TRANSPORT_API_VERSION);
				continue;
			}
			janus_transport->init(&janus_handler_transport, configs_folder);
			JANUS_LOG(LOG_VERB, "\tVersion: %d (%s)\n", janus_transport->get_version(), janus_transport->get_version_string());
			JANUS_LOG(LOG_VERB, "\t   [%s] %s\n", janus_transport->get_package(), janus_transport->get_name());
			JANUS_LOG(LOG_VERB, "\t   %s\n", janus_transport->get_description());
			JANUS_LOG(LOG_VERB, "\t   Plugin API version: %d\n", janus_transport->get_api_compatibility());
			JANUS_LOG(LOG_VERB, "\t   Janus API: %s\n", janus_transport->is_janus_api_enabled() ? "enabled" : "disabled");
			JANUS_LOG(LOG_VERB, "\t   Admin API: %s\n", janus_transport->is_admin_api_enabled() ? "enabled" : "disabled");
			janus_api_enabled = janus_api_enabled || janus_transport->is_janus_api_enabled();
			admin_api_enabled = admin_api_enabled || janus_transport->is_admin_api_enabled();
			if(transports == NULL)
				transports = g_hash_table_new(g_str_hash, g_str_equal);
			g_hash_table_insert(transports, (gpointer)janus_transport->get_package(), janus_transport);
			if(transports_so == NULL)
				transports_so = g_hash_table_new(g_str_hash, g_str_equal);
			g_hash_table_insert(transports_so, (gpointer)janus_transport->get_package(), transport);
		}
	}
	closedir(dir);
	if(disabled_transports != NULL)
		g_strfreev(disabled_transports);
	disabled_transports = NULL;
	/* Make sure at least a Janus API transport is available */
	if(!janus_api_enabled) {
		JANUS_LOG(LOG_FATAL, "No Janus API transport is available... enable at least one and restart Janus\n");
		exit(1);	/* FIXME Should we really give up? */
	}
	/* Make sure at least an admin API transport is available, if the auth mechanism is enabled */
	if(!admin_api_enabled && janus_auth_is_enabled()) {
		JANUS_LOG(LOG_FATAL, "No Admin/monitor transport is available, but the token based authentication mechanism is enabled... this will cause all requests to fail, giving up! If you want to use tokens, enable the Admin/monitor API and restart Janus\n");
		exit(1);	/* FIXME Should we really give up? */
	}

	/* Ok, Janus has started! Let the parent now about this if we're daemonizing */
	if(daemonize) {
		int code = 0;
		ssize_t res = 0;
		do {
			res = write(pipefd[1], &code, sizeof(int));
		} while(res == -1 && errno == EINTR);
	}

	while(!g_atomic_int_get(&stop)) {
		/* Loop until we have to stop */
		usleep(250000); /* A signal will cancel usleep() but not g_usleep() */
	}

	/* Done */
	JANUS_LOG(LOG_INFO, "Ending sessions timeout watchdog...\n");
	g_main_loop_quit(watchdog_loop);
	g_thread_join(watchdog);
	watchdog = NULL;
	g_main_loop_unref(watchdog_loop);
	g_main_context_unref(sessions_watchdog_context);

	if(config)
		janus_config_destroy(config);

	JANUS_LOG(LOG_INFO, "Closing transport plugins:\n");
	if(transports != NULL) {
		g_hash_table_foreach(transports, janus_transport_close, NULL);
		g_hash_table_destroy(transports);
	}
	if(transports_so != NULL) {
		g_hash_table_foreach(transports_so, janus_transportso_close, NULL);
		g_hash_table_destroy(transports_so);
	}
	g_thread_pool_free(tasks, FALSE, FALSE);

	JANUS_LOG(LOG_INFO, "Destroying sessions...\n");
	g_clear_pointer(&sessions, g_hash_table_destroy);
	janus_ice_deinit();
	JANUS_LOG(LOG_INFO, "Freeing crypto resources...\n");
	janus_dtls_srtp_cleanup();
	EVP_cleanup();
	ERR_free_strings();
	JANUS_LOG(LOG_INFO, "Cleaning SDP structures...\n");
	janus_sdp_deinit();
#ifdef HAVE_SCTP
	JANUS_LOG(LOG_INFO, "De-initializing SCTP...\n");
	janus_sctp_deinit();
#endif
	janus_auth_deinit();

	JANUS_LOG(LOG_INFO, "Closing plugins:\n");
	if(plugins != NULL) {
		g_hash_table_foreach(plugins, janus_plugin_close, NULL);
		g_hash_table_destroy(plugins);
	}
	if(plugins_so != NULL) {
		g_hash_table_foreach(plugins_so, janus_pluginso_close, NULL);
		g_hash_table_destroy(plugins_so);
	}

#ifdef REFCOUNT_DEBUG
	/* Any reference counters that are still up while we're leaving? (debug-mode only) */
	janus_mutex_lock(&counters_mutex);
	JANUS_PRINT("Debugging reference counters: %d still allocated\n", g_hash_table_size(counters));
	GHashTableIter iter;
	gpointer value;
	g_hash_table_iter_init(&iter, counters);
	while(g_hash_table_iter_next(&iter, NULL, &value)) {
		JANUS_PRINT("  -- %p\n", value);
	}
	janus_mutex_unlock(&counters_mutex);
#endif

	JANUS_PRINT("Bye!\n");

	exit(0);
}<|MERGE_RESOLUTION|>--- conflicted
+++ resolved
@@ -1460,18 +1460,11 @@
 			json_t *status = json_object();
 			json_object_set_new(status, "token_auth", janus_auth_is_enabled() ? json_true() : json_false());
 			json_object_set_new(status, "log_level", json_integer(janus_log_level));
-<<<<<<< HEAD
-			json_object_set_new(status, "log_timestamps", json_integer(janus_log_timestamps));
-			json_object_set_new(status, "log_colors", json_integer(janus_log_colors));
-			json_object_set_new(status, "locking_debug", json_integer(lock_debug));
-			json_object_set_new(status, "refcount_debug", json_integer(refcount_debug));
-			json_object_set_new(status, "libnice_debug", json_integer(janus_ice_is_ice_debugging_enabled()));
-=======
 			json_object_set_new(status, "log_timestamps", janus_log_timestamps ? json_true() : json_false());
 			json_object_set_new(status, "log_colors", janus_log_colors ? json_true() : json_false());
 			json_object_set_new(status, "locking_debug", lock_debug ? json_true() : json_false());
+			json_object_set_new(status, "refcount_debug", refcount_debug ? json_true() : json_false());
 			json_object_set_new(status, "libnice_debug", janus_ice_is_ice_debugging_enabled() ? json_true() : json_false());
->>>>>>> 47df0af9
 			json_object_set_new(status, "max_nack_queue", json_integer(janus_get_max_nack_queue()));
 			json_object_set_new(reply, "status", status);
 			/* Send the success reply */
@@ -1522,26 +1515,24 @@
 			goto jsondone;
 		} else if(!strcasecmp(message_text, "set_refcount_debug")) {
 			/* Enable/disable the reference counter debug (would show a message on the console for every increase/decrease) */
+			JANUS_VALIDATE_JSON_OBJECT(root, debug_parameters,
+				error_code, error_cause, FALSE,
+				JANUS_ERROR_MISSING_MANDATORY_ELEMENT, JANUS_ERROR_INVALID_ELEMENT_TYPE);
+			if(error_code != 0) {
+				ret = janus_process_error_string(request, session_id, transaction_text, error_code, error_cause);
+				goto jsondone;
+			}
 			json_t *debug = json_object_get(root, "debug");
-			if(!debug) {
-				ret = janus_process_error(request, session_id, transaction_text, JANUS_ERROR_MISSING_MANDATORY_ELEMENT, "Missing mandatory element (debug)");
-				goto jsondone;
-			}
-			if(!json_is_integer(debug) || json_integer_value(debug) < 0) {
-				ret = janus_process_error(request, session_id, transaction_text, JANUS_ERROR_INVALID_ELEMENT_TYPE, "Invalid element type (debug should be a positive integer)");
-				goto jsondone;
-			}
-			int debug_num = json_integer_value(debug);
-			if(debug_num < 0 || debug_num > 1) {
-				ret = janus_process_error(request, session_id, transaction_text, JANUS_ERROR_INVALID_ELEMENT_TYPE, "Invalid element type (debug should be either 0 or 1)");
-				goto jsondone;
-			}
-			refcount_debug = debug_num;
+			if(json_is_true(debug)) {
+				refcount_debug = TRUE;
+			} else {
+				refcount_debug = FALSE;
+			}
 			/* Prepare JSON reply */
 			json_t *reply = json_object();
 			json_object_set_new(reply, "janus", json_string("success"));
 			json_object_set_new(reply, "transaction", json_string(transaction_text));
-			json_object_set_new(reply, "refcount_debug", json_integer(refcount_debug));
+			json_object_set_new(reply, "refcount_debug", refcount_debug ? json_true() : json_false());
 			/* Send the success reply */
 			ret = janus_process_success(request, reply);
 			goto jsondone;
