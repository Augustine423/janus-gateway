--- conflicted
+++ resolved
@@ -1033,16 +1033,6 @@
 		}
 		if(session->status != janus_sip_call_status_incall)
 			return;
-<<<<<<< HEAD
-		/* Fix SSRCs as the gateway does */
-		JANUS_LOG(LOG_HUGE, "[SIP] Fixing SSRCs (local %u, peer %u)\n",
-			video ? session->media.video_ssrc : session->media.audio_ssrc,
-			video ? session->media.video_ssrc_peer : session->media.audio_ssrc_peer);
-		janus_rtcp_fix_ssrc(NULL, (char *)buf, len, 1,
-			video ? session->media.video_ssrc : session->media.audio_ssrc,
-			video ? session->media.video_ssrc_peer : session->media.audio_ssrc_peer);
-=======
->>>>>>> c82357c9
 		/* Forward to our SIP peer */
 		if(video) {
 			if(session->media.has_video && session->media.video_rtcp_fd) {
