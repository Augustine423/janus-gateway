/*! \file   plugin.h
 * \author Lorenzo Miniero <lorenzo@meetecho.com>
 * \copyright GNU General Public License v3
 * \brief  Plugin-Core communication
 * \details  This header contains the definition of the callbacks both
 * the Janus core and all the plugins need to implement to interact with
 * each other. The structures to make the communication possible are
 * defined here as well.
 *
 * In particular, the Janus core implements the \c janus_callbacks interface.
 * This means that, as a plugin, you can use the methods it exposes to
 * contact the core, e.g., in order to have it relay a message, event
 * or RTP/RTCP packet to the peer you're handling. In particular, the
 * methods the core exposes to plugins are:
 *
 * - \c push_event(): to send a JSON message/event to the peer (with or without
 * an attached JSEP formatted SDP to negotiate a WebRTC PeerConnection);
 * the syntax of the message/event is completely up to you, the only
 * important thing is that it MUST be a JSON object, as it will be included
 * as such within the Janus session/handle protocol;
 * - \c relay_rtp(): to send/relay the peer an RTP packet;
 * - \c relay_rtcp(): to send/relay the peer an RTCP message.
 * - \c relay_data(): to send/relay the peer a SCTP DataChannel message.
 *
 * On the other hand, a plugin that wants to register at the Janus core
 * needs to implement the \c janus_plugin interface. Besides, as a
 * plugin is a shared object, and as such external to the core itself,
 * in order to be dynamically loaded at startup it needs to implement
 * the \c create_p() hook as well, that should return a pointer to the
 * plugin instance. This is an example of such a step:
 *
\verbatim
static janus_plugin myplugin = {
	[..]
};

janus_plugin *create(void) {
	JANUS_LOG(LOG_VERB, , "%s created!\n", MY_PLUGIN_NAME);
	return &myplugin;
}
\endverbatim
 *
 * This will make sure that your plugin is loaded at startup by the Janus core,
 * if it is deployed in the proper folder.
 *
 * As anticipated and described in the above example, a plugin must basically
 * be an instance of the \c janus_plugin type. As such, it must implement
 * the following methods and callbacks for the core:
 *
 * - \c init(): this is called by the Janus core as soon as your plugin is started;
 * this is where you should setup your plugin (e.g., static stuff and reading
 * the configuration file);
 * - \c destroy(): on the other hand, this is called by the core when it
 * is shutting down, and your plugin should too;
 * - \c get_api_compatibility(): this method MUST return JANUS_PLUGIN_API_VERSION;
 * - \c get_version(): this method should return a numeric version identifier (e.g., 3);
 * - \c get_version_string(): this method should return a verbose version identifier (e.g., "v1.0.1");
 * - \c get_description(): this method should return a verbose description of your plugin (e.g., "This is my awesome plugin that does this and that");
 * - \c get_name(): this method should return a short display name for your plugin (e.g., "My Awesome Plugin");
 * - \c get_package(): this method should return a unique package identifier for your plugin (e.g., "janus.plugin.myplugin");
 * - \c create_session(): this method is called by the core to create a session between you and a peer;
 * - \c handle_message(): a callback to notify you the peer sent you a message/request;
 * - \c handle_admin_message(): a callback to notify you a message/request came from the Admin API;
 * - \c setup_media(): a callback to notify you the peer PeerConnection is now ready to be used;
 * - \c incoming_rtp(): a callback to notify you a peer has sent you a RTP packet;
 * - \c incoming_rtcp(): a callback to notify you a peer has sent you a RTCP message;
 * - \c incoming_data(): a callback to notify you a peer has sent you a message on a SCTP DataChannel;
 * - \c data_ready(): a callback to notify you data can be sent on the SCTP DataChannel;
 * - \c slow_link(): a callback to notify you a peer has sent a lot of NACKs recently, and the media path may be slow;
 * - \c hangup_media(): a callback to notify you the peer PeerConnection has been closed (e.g., after a DTLS alert);
 * - \c query_session(): this method is called by the core to get plugin-specific info on a session between you and a peer;
 * - \c destroy_session(): this method is called by the core to destroy a session between you and a peer.
 *
 * All the above methods and callbacks, except for \c incoming_rtp ,
 * \c incoming_rtcp , \c incoming_data and \c slow_link , are mandatory:
 * the Janus core will reject a plugin that doesn't implement any of the
 * mandatory callbacks. The previously mentioned ones, instead, are
 * optional, so you're free to implement only those you care about. If
 * your plugin will not handle any data channel, for instance, it makes
 * sense to not implement the \c incoming_data callback at all. At the
 * same time, if your plugin is ONLY going to use data channels and
 * can't care less about RTP or RTCP, \c incoming_rtp and \c incoming_rtcp
 * can be left out. Finally, \c slow_link is just there as a helper, some
 * additional information you may be interested about, but you're not
 * forced to receive it if you don't care.
 *
 * The Janus core \c janus_callbacks interface is provided to a plugin, together
 * with the path to the configurations files folder, in the \c init() method.
 * This path can be used to read and parse a configuration file for the
 * plugin: the plugins we made available out of the box use the package
 * name as a name for the file (e.g., \c janus.plugin.echotest.cfg for
 * the Echo Test plugin), but you're free to use a different one, as long
 * as it doesn't collide with existing ones. Besides, the existing plugins
 * use the same INI format for configuration files the core uses (relying
 * on the \c janus_config helpers for the purpose) but again, if you prefer
 * a different format (XML, JSON, etc.) that's up to you.
 *
 * Both the the Janus core and a plugin can have several different sessions
 * with the same and/or different peers: to match a specific session,
 * a plugin can rely on a mapping called janus_plugin_session that
 * is what all the communication between the plugins and the core
 * (that is, both methods invoked by the core and callbacks invoked by
 * the plugins) will make use of. See the janus_videoroom.c plugin for
 * an example of multiple handles associated to the same peer.
 *
 * All messages/requests/events sent to and received from a plugin are
 * asynchronous, meaning there's no way to immediately reply to a message
 * sent by a browser, for instance. Messages/requests coming from browsers
 * in a \c handle_message() callback, though, have a transaction
 * identifier, which you can use in a \c push_event() reply to allow the
 * browser to match it to the original request, if needed.
 *
 * As anticipated, both \c handle_message() and \c push_event() can attach
 * a JSEP/SDP payload. This means that a browser, for instance, can attach
 * a JSEP/SDP offer to negotiate a WebRTC PeerConnection with a plugin: the plugin
 * would then need to provide, immediately or not, a JSEP/SDP answer to
 * do so. At the same time, a plugin may want to originate the call instead:
 * in that case, the plugin would attach a JSEP/SDP offer in a \c push_event()
 * call, to which the browser would then need to reply with a JSEP/SDP answer,
 * as described in \ref JS. Renegotiating a session can be done using the
 * same mechanism above: in case plugins want to force an ICE restart,
 * though, they must add a boolean property called \c restart to the JSEP
 * object before passing it to the core. Notice that the core adds a property
 * called \c update whenever the remote user is requesting a renegotiation,
 * whether it's for ICE restarts or just for some media related change.
 * \note It's important to notice that, while the Janus core would indeed
 * take care of the WebRTC PeerConnection setup itself in terms of
 * ICE/DTLS/RT(C)P on your behalf, plugins are what will actually manipulate
 * the media flowing around, and as such it's them who are responsible for
 * what concerns the codec negotiation in a JSEP/SDP offer/answer. This
 * normally is not something you need to worry about, especially if you're
 * just moving SDP around (e.g., janus_echotest.c or janus_videocall.c).
 * If your plugin is going to generate media frames (e.g., as janus_audiobridge.c),
 * you only support some codecs (e.g., Opus in janus_audiobridge.c) or you
 * want to use the same SDP offer for several different sessions (e.g., a webinar),
 * you need to make sure that your offer/answer does not contain anything
 * you don't support. Besides, you also need to make sure that you use
 * SDP-provided information (e.g., payload types, increasing versions in
 * case of renegotiations) coherently.
 *
 * \todo Right now plugins can only interact with peers through the Janus core.
 * Besides, a single PeerConnection can at the moment be used by only one
 * plugin, as that plugin is actually the "owner" of the PeerConnection itself.
 *
 * \ingroup pluginapi
 * \ref pluginapi
 */

#ifndef JANUS_PLUGIN_H
#define JANUS_PLUGIN_H

#include <stdlib.h>
#include <stdint.h>
#include <stdio.h>
#include <string.h>
#include <ctype.h>
#include <unistd.h>
#include <inttypes.h>

#include <glib.h>

#include "refcount.h"


/*! \brief Version of the API, to match the one plugins were compiled against
 *
 * \note This was added in version 0.0.7 of Janus, to address changes
 * to the API that might break existing plugin or the core itself. All
 * plugins MUST implement the get_api_compatibility() method to make
 * this work. Do NOT try to launch a pre 0.0.7 plugin on a >= 0.0.7
 * Janus instance or it will crash.
 *
 */
<<<<<<< HEAD
#define JANUS_PLUGIN_API_VERSION	16
=======
#define JANUS_PLUGIN_API_VERSION	17
>>>>>>> e111be27

/*! \brief Initialization of all plugin properties to NULL
 *
 * \note This was added in version 0.0.8 of Janus, to address changes
 * to the API that might break existing plugin or the core itself. All
 * plugins MUST add this as the FIRST line when initializing their
 * plugin structure, e.g.:
 *
\verbatim
static janus_plugin janus_echotest_plugin =
	{
		JANUS_PLUGIN_INIT,

		.init = janus_echotest_init,
		[..]
\endverbatim
 * */
#define JANUS_PLUGIN_INIT(...) {		\
		.init = NULL,					\
		.destroy = NULL,				\
		.get_api_compatibility = NULL,	\
		.get_version = NULL,			\
		.get_version_string = NULL,		\
		.get_description = NULL,		\
		.get_name = NULL,				\
		.get_author = NULL,				\
		.get_package = NULL,			\
		.create_session = NULL,			\
		.handle_message = NULL,			\
		.handle_admin_message = NULL,	\
		.setup_media = NULL,			\
		.incoming_rtp = NULL,			\
		.incoming_rtcp = NULL,			\
		.incoming_data = NULL,			\
		.data_ready = NULL,				\
		.slow_link = NULL,				\
		.hangup_media = NULL,			\
		.destroy_session = NULL,		\
		.query_session = NULL, 			\
		## __VA_ARGS__ }


/*! \brief Callbacks to contact the Janus core */
typedef struct janus_callbacks janus_callbacks;
/*! \brief The plugin session and callbacks interface */
typedef struct janus_plugin janus_plugin;
/*! \brief Plugin-Gateway session mapping */
typedef struct janus_plugin_session janus_plugin_session;
/*! \brief Result of individual requests passed to plugins */
typedef struct janus_plugin_result janus_plugin_result;

/*! \brief RTP packet exchanged with the core */
typedef struct janus_plugin_rtp janus_plugin_rtp;
/*! \brief RTP extensions parsed in an RTP packet */
typedef struct janus_plugin_rtp_extensions janus_plugin_rtp_extensions;
/*! \brief RTCP message exchanged with the core */
typedef struct janus_plugin_rtcp janus_plugin_rtcp;
/*! \brief Data message exchanged with the core */
typedef struct janus_plugin_data janus_plugin_data;

/* Use forward declaration to avoid including jansson.h */
typedef struct json_t json_t;

/*! \brief Plugin-Gateway session mapping */
struct janus_plugin_session {
	/*! \brief Opaque pointer to the Janus core-level handle */
	void *gateway_handle;
	/*! \brief Opaque pointer to the plugin session */
	void *plugin_handle;
	/*! \brief Whether this mapping has been stopped definitely or not: if so,
	 * the plugin shouldn't make use of it anymore */
	volatile gint stopped;
	/*! \brief Reference counter for this instance */
	janus_refcount ref;
};

/*! \brief The plugin session and callbacks interface */
struct janus_plugin {
	/*! \brief Plugin initialization/constructor
	 * @param[in] callback The callback instance the plugin can use to contact the Janus core
	 * @param[in] config_path Path of the folder where the configuration for this plugin can be found
	 * @returns 0 in case of success, a negative integer in case of error */
	int (* const init)(janus_callbacks *callback, const char *config_path);
	/*! \brief Plugin deinitialization/destructor */
	void (* const destroy)(void);

	/*! \brief Informative method to request the API version this plugin was compiled against
	 *  \note This was added in version 0.0.7 of Janus, to address changes
	 * to the API that might break existing plugin or the core itself. All
	 * plugins MUST implement this method and return JANUS_PLUGIN_API_VERSION
	 * to make this work, or they will be rejected by the core. Do NOT try
	 * to launch a <= 0.0.7 plugin on a >= 0.0.7 Janus or it will crash. */
	int (* const get_api_compatibility)(void);
	/*! \brief Informative method to request the numeric version of the plugin */
	int (* const get_version)(void);
	/*! \brief Informative method to request the string version of the plugin */
	const char *(* const get_version_string)(void);
	/*! \brief Informative method to request a description of the plugin */
	const char *(* const get_description)(void);
	/*! \brief Informative method to request the name of the plugin */
	const char *(* const get_name)(void);
	/*! \brief Informative method to request the author of the plugin */
	const char *(* const get_author)(void);
	/*! \brief Informative method to request the package name of the plugin (what will be used in web applications to refer to it) */
	const char *(* const get_package)(void);

	/*! \brief Method to create a new session/handle for a peer
	 * @param[in] handle The plugin/gateway session that will be used for this peer
	 * @param[out] error An integer that may contain information about any error */
	void (* const create_session)(janus_plugin_session *handle, int *error);
	/*! \brief Method to handle an incoming message/request from a peer
	 * @param[in] handle The plugin/gateway session used for this peer
	 * @param[in] transaction The transaction identifier for this message/request
	 * @param[in] message The json_t object containing the message/request JSON
	 * @param[in] jsep The json_t object containing the JSEP type/SDP, if available
	 * @returns A janus_plugin_result instance that may contain a response (for immediate/synchronous replies), an ack
	 * (for asynchronously managed requests) or an error */
	struct janus_plugin_result * (* const handle_message)(janus_plugin_session *handle, char *transaction, json_t *message, json_t *jsep);
	/*! \brief Method to handle an incoming Admin API message/request
	 * @param[in] message The json_t object containing the message/request JSON
	 * @returns A json_t instance containing the response */
	struct json_t * (* const handle_admin_message)(json_t *message);
	/*! \brief Callback to be notified when the associated PeerConnection is up and ready to be used
	 * @param[in] handle The plugin/gateway session used for this peer */
	void (* const setup_media)(janus_plugin_session *handle);
	/*! \brief Method to handle an incoming RTP packet from a peer
	 * @param[in] handle The plugin/gateway session used for this peer
	 * @param[in] packet The RTP packet and related data */
	void (* const incoming_rtp)(janus_plugin_session *handle, janus_plugin_rtp *packet);
	/*! \brief Method to handle an incoming RTCP packet from a peer
	 * @param[in] handle The plugin/gateway session used for this peer
	 * @param[in] packet The RTP packet and related data */
	void (* const incoming_rtcp)(janus_plugin_session *handle, janus_plugin_rtcp *packet);
	/*! \brief Method to handle incoming SCTP/DataChannel data from a peer (text only, for the moment)
	 * \note We currently only support text data, binary data will follow... please also notice that
	 * DataChannels send unterminated strings, so you'll have to terminate them with a \0 yourself to
	 * use them.
	 * @param[in] handle The plugin/gateway session used for this peer
	 * @param[in] packet The message data and related info */
	void (* const incoming_data)(janus_plugin_session *handle, janus_plugin_data *packet);
	/*! \brief Method to be notified about the fact that the datachannel is ready to be written
	 * \note This is not only called when the PeerConnection first becomes available, but also
	 * when the SCTP socket becomes writable again, e.g., because the internal buffer is empty.
	 * @param[in] handle The plugin/gateway session used for this peer */
	void (* const data_ready)(janus_plugin_session *handle);
	/*! \brief Method to be notified by the core when too many NACKs have
	 * been received or sent by Janus, and so a slow or potentially
	 * unreliable network is to be expected for this peer
	 * \note Beware that this callback may be called more than once in a row,
	 * (even though never more than once per second), until things go better for that
	 * PeerConnection. You may or may not want to handle this callback and
	 * act on it, considering you can get bandwidth information from REMB
	 * feedback sent by the peer if the browser supports it. Besides, your
	 * plugin may not have access to encoder related settings to slow down
	 * or decreae the bitrate if required after the callback is called.
	 * Nevertheless, it can be useful for debugging, or for informing your
	 * users about potential issues that may be happening media-wise.
	 * @param[in] handle The plugin/gateway session used for this peer
	 * @param[in] uplink Whether this is related to the uplink (Janus to peer)
	 * or downlink (peer to Janus)
	 * @param[in] video Whether this is related to an audio or a video stream */
	void (* const slow_link)(janus_plugin_session *handle, gboolean uplink, gboolean video);
	/*! \brief Method to be notified by the core when there's updates on
	 * the congestion state of the link: in particular, the callback is
	 * invoked whenever the Janus core thinks congestion is starting or
	 * stopping, and so will provide a true/false update. Notice that
	 * this relies on experimental ECN/ccfb support, and unlike slow_link
	 * doesn't say tell if it's related to audio or video, or if it's a
	 * problem on uplink or downlink: in fact, in this context a congestion
	 * event will be assumed to apply in both directions and all media.
	 * @param[in] handle The plugin/gateway session used for this peer
	 * @param[in] congested Whether the link is currently congested (or going to be) or not */
	void (* const congestion_update)(janus_plugin_session *handle, gboolean congested);
	/*! \brief Callback to be notified about DTLS alerts from a peer (i.e., the PeerConnection is not valid any more)
	 * @param[in] handle The plugin/gateway session used for this peer */
	void (* const hangup_media)(janus_plugin_session *handle);
	/*! \brief Method to destroy a session/handle for a peer
	 * @param[in] handle The plugin/gateway session used for this peer
	 * @param[out] error An integer that may contain information about any error */
	void (* const destroy_session)(janus_plugin_session *handle, int *error);
	/*! \brief Method to get plugin-specific info of a session/handle
	 *  \note This was added in version 0.0.7 of Janus. Janus assumes
	 * the string is always allocated, so don't return constants here
	 * @param[in] handle The plugin/gateway session used for this peer
	 * @returns A json_t object with the requested info */
	json_t *(* const query_session)(janus_plugin_session *handle);

};

/*! \brief Callbacks to contact the Janus core */
struct janus_callbacks {
	/*! \brief Callback to push events/messages to a peer
	 * @note The Janus core increases the references to both the message and jsep
	 * json_t objects. This means that you'll have to decrease your own
	 * reference yourself with a \c json_decref after calling push_event.
	 * @param[in] handle The plugin/gateway session used for this peer
	 * @param[in] plugin The plugin instance that is sending the message/event
	 * @param[in] transaction The transaction identifier this message refers to
	 * @param[in] message The json_t object containing the JSON message
	 * @param[in] jsep The json_t object containing the JSEP type, the SDP attached to the message/event, if any (offer/answer), and whether this is an update */
	int (* const push_event)(janus_plugin_session *handle, janus_plugin *plugin, const char *transaction, json_t *message, json_t *jsep);

	/*! \brief Callback to relay RTP packets to a peer
	 * @param[in] handle The plugin/gateway session used for this peer
	 * @param[in] packet The RTP packet and related data */
	void (* const relay_rtp)(janus_plugin_session *handle, janus_plugin_rtp *packet);
	/*! \brief Callback to relay RTCP messages to a peer
	 * @param[in] handle The plugin/gateway session that will be used for this peer
	 * @param[in] packet The RTCP packet and related data */
	void (* const relay_rtcp)(janus_plugin_session *handle, janus_plugin_rtcp *packet);
	/*! \brief Callback to relay SCTP/DataChannel messages to a peer
	 * @note The protocol is only used for the first message sent on a new data
	 * channel, as it will be used to create it; it will be ignored for following
	 * messages on the same label, so you can set NULL after that
	 * @param[in] handle The plugin/gateway session that will be used for this peer
	 * @param[in] packet The message data and related info */
	void (* const relay_data)(janus_plugin_session *handle, janus_plugin_data *packet);

	/*! \brief Helper to ask for a keyframe via a RTCP PLI
	 * @note This is a shortcut, as it is also possible to do the same by crafting
	 * an RTCP PLI message manually, and passing it to the core via relay_rtcp
	 * @param[in] handle The plugin/gateway session that will be used for this peer */
	void (* const send_pli)(janus_plugin_session *handle);
	/*! \brief Helper to ask for a keyframe via a RTCP PLI
	 * @note This is a shortcut, as it is also possible to do the same by crafting
	 * an RTCP REMB message manually, and passing it to the core via relay_rtcp
	 * @param[in] handle The plugin/gateway session that will be used for this peer
	 * @param[in] bitrate The bitrate value to send in the REMB message */
	void (* const send_remb)(janus_plugin_session *handle, guint32 bitrate);

	/*! \brief Callback to ask the core to close a WebRTC PeerConnection
	 * \note A call to this method will result in the core invoking the hangup_media
	 * callback on this plugin when done
	 * @param[in] handle The plugin/gateway session that the PeerConnection is related to */
	void (* const close_pc)(janus_plugin_session *handle);
	/*! \brief Callback to ask the core to get rid of a plugin/gateway session
	 * \note A call to this method will result in the core invoking the destroy_session
	 * callback on this plugin when done
	 * @param[in] handle The plugin/gateway session to get rid of */
	void (* const end_session)(janus_plugin_session *handle);

	/*! \brief Callback to check whether the event handlers mechanism is enabled
	 * @returns TRUE if it is, FALSE if it isn't (which means notify_event should NOT be called) */
	gboolean (* const events_is_enabled)(void);
	/*! \brief Callback to notify an event to the registered and subscribed event handlers
	 * \note Don't unref the event object, the core will do that for you
	 * @param[in] plugin The plugin originating the event
	 * @param[in] handle The plugin/gateway session originating the event, if any
	 * @param[in] event The event to notify as a Jansson json_t object */
	void (* const notify_event)(janus_plugin *plugin, janus_plugin_session *handle, json_t *event);

	/*! \brief Method to check whether the core is using signed tokens
	 * @returns TRUE if signed tokens are in use, FALSE otherwise */
	gboolean (* const auth_is_signed)(void);
	/*! \brief Method to check whether a signed token is valid
	 * \note accepts only tokens with the plugin identifier as realm
	 * @param[in] token The token to validate
	 * @returns TRUE if the signature is valid and not expired, FALSE otherwise */
	gboolean (* const auth_is_signature_valid)(janus_plugin *plugin, const char *token);
	/*! \brief Method to verify a signed token grants access to a descriptor
	 * \note accepts only tokens with the plugin identifier as realm
	 * @param[in] token The token to validate
	 * @param[in] desc The descriptor to search for
	 * @returns TRUE if the token is valid, not expired and contains the descriptor, FALSE otherwise */
	gboolean (* const auth_signature_contains)(janus_plugin *plugin, const char *token, const char *descriptor);
};

/*! \brief The hook that plugins need to implement to be created from the Janus core */
typedef janus_plugin* create_p(void);


/** @name Janus plugin results
 * @brief When a client sends a message to a plugin (e.g., a request or a
 * command) this is notified to the plugin through a handle_message()
 * callback. The plugin can then either handle the request immediately
 * and provide a response (synchronous approach) or decide to queue it
 * and process it later (asynchronous approach). In both cases the plugin
 * must return a janus_plugin_result instance to the core, that will allow
 * the client to: 1. know whether a response is immediately available or
 * it will be later on through notifications, and 2. what the actual content
 * of the result might be. Of course, notifications related to the
 * transaction may occur later on even for synchronous requests, if the
 * plugin was implemented with use cases that envisage this approach.
 * @note An error may be returned as well, but this would cause a core-level
 * error to be returned to the client. If you want to provide indications
 * about a failed operation for application-level reason, the correct
 * approach is to return a success with a plugin-specific payload describing
 * the error.
 */
///@{
/*! \brief Result types */
typedef enum janus_plugin_result_type {
	/*! \brief A severe error happened (not an application level error) */
	JANUS_PLUGIN_ERROR = -1,
	/*! \brief The request was correctly handled and a response is provided (synchronous) */
	JANUS_PLUGIN_OK,
	/*! \brief The request was correctly handled and notifications will follow with more info (asynchronous) */
	JANUS_PLUGIN_OK_WAIT,
} janus_plugin_result_type;

/*! \brief Janus plugin result */
struct janus_plugin_result {
	/*! \brief Result type */
	janus_plugin_result_type type;
	/*! \brief Text associated with this plugin result.
	 * @note This is ONLY used for JANUS_PLUGIN_OK_WAIT (to provide hints on
	 * why a request is being handled asynchronously) and JANUS_PLUGIN_ERROR
	 * (to provide a reason for the error). It is ignored for JANUS_PLUGIN_OK.
	 * Besides, it is NOT freed when destroying the janus_plugin_result instance,
	 * so if you allocated a string for that, you'll have to free it yourself. */
	const char *text;
	/*! \brief Result content
	 * @note This is ONLY used for JANUS_PLUGIN_OK, and is ignored otherwise.
	 * It MUST be a valid JSON payload (even when returning application
	 * level errors). Its reference is decremented automatically when destroying
	 * the janus_plugin_result instance, so if your plugin wants to re-use the
	 * same object for multiple responses, you jave to \c json_incref the object before
	 * passing it to the core, and \c json_decref it when you're done with it. */
	json_t *content;
};

/*! \brief Helper to quickly create a janus_plugin_result instance
 * @param[in] type The type of result
 * @param[in] text String to add to the result (for JANUS_PLUGIN_OK_WAIT or JANUS_PLUGIN_ERROR), if any
 * @param[in] content The json_t object with the content of the result, if any
 * @returns A valid janus_plugin_result instance, if successful, or NULL otherwise */
janus_plugin_result *janus_plugin_result_new(janus_plugin_result_type type, const char *text, json_t *content);

/*! \brief Helper to quickly destroy a janus_plugin_result instance
 * @param[in] result The janus_plugin_result instance to destroy
 * @returns A valid janus_plugin_result instance, if successful, or NULL otherwise */
void janus_plugin_result_destroy(janus_plugin_result *result);
///@}


/** @name Janus plugin media packets
 * @brief The Janus core and plugins exchange different kind of media
 * packets, specifically RTP packets, RTCP messages and datachannel data.
 * While previously these were exchanged between core and plugins using
 * generic pointers and their length, Janus now uses a dedicated structure
 * for each of them: this allows metadata and other info to be carried
 * along the media data itself, making the exchange process extensible
 * as a result (the signature remains the same, the data contained in
 * the struct can change).
 *
 * The janus_plugin_rtp structure represents an RTP packet. When creating
 * a new packet, it should be initialized with janus_plugin_rtp_init. Besides
 * the data and its length, it also contains info on whether the packet is
 * audio or video, and a list of the parsed RTP extensions provided in
 * an instance of the janus_plugin_rtp_extensions structure. Notice that,
 * while this list of extensions is mostly a commodity when receiving a
 * packet, making it easier to access their values (the RTP extensions
 * will still be part of the incoming RTP packet, so plugins are still free
 * to parse them manually), they're very important when it comes to
 * outgoing packets instead: in fact, since the Janus core may needs to
 * terminate its own extensions with the peer, all RTP extensions that
 * are in an RTP packet sent by a plugin are stripped when relay_rtp is
 * called. This means that any attempt to inject an RTP extension in an
 * outgoing packet will fail if the RTP extension is added to the payload
 * manually, and will need to be set in the janus_plugin_rtp_extensions
 * structure instead. It's also important to initialize the extensions
 * structure before passing the packet to the core, as for each extension
 * there may be a different way of telling the core whether the extension
 * needs to be added or not (e.f., \c -1 instead of \c 0 or \c NULL ) .
 * If the RTP extension management you need is not supported, it must be
 * added to the core to get it working.
 *
 * The janus_plugin_rtcp, instead, represents an RTCP packet, which may
 * contain one or more RTCP compound messages. The only info it contains
 * are whether it's related to the audio or video stream, and a pointer
 * to the data itself and its length. When creating a new packet, it should
 * be initialized with janus_plugin_rtcp_init. To make the generation of
 * some of the most common RTCP messages easier, a few helper core
 * callbacks are provided: this means that, while you can craft RTCP
 * messages yourself using the methods available in rtcp.h, it might be
 * easier to send, e.g., a keyframe request using the dedicated method,
 * which will leave the RTCP crafting process up tp the core.
 *
 * Finally, the janus_plugin_data represents a datachannel message. The
 * only info it contains are the label the message came from, a pointer
 * to the data itself and its length. When creating a new packet, it MUST
 * be initialized with janus_plugin_data_init.
 *
 */
///@{
/*! \brief Janus plugin RTP extensions */
struct janus_plugin_rtp_extensions {
	/*! \brief Audio level, in DB (0-127, 127=silence); -1 means no extension */
	int8_t audio_level;
	/*! \brief Whether the encoder detected voice activity (part of audio-level extension)
	 * @note Browsers apparently always set this to 1, so it's unreliable and should be ignored */
	gboolean audio_level_vad;
	/*! \brief Video orientation rotation (0, 90, 180, 270); -1 means no extension */
	int16_t video_rotation;
	/*! \brief Whether the video orientation extension says this is the back camera
	 * @note Will be ignored if no rotation value is set */
	gboolean video_back_camera;
	/*! \brief Whether the video orientation extension says it's flipped horizontally
	 * @note Will be ignored if no rotation value is set */
	gboolean video_flipped;
	/*! \brief Min and max playout delay, if available; -1 means no extension */
	int16_t min_delay, max_delay;
	/*! \brief Length of Dependency Descriptor data, if available */
	uint8_t dd_len;
	/*! \brief Dependency Descriptor content */
	uint8_t dd_content[256];
};
/*! \brief Helper method to initialise/reset the RTP extensions field
 * @note This is important because each of the supported extensions may
 * use a different value to specify an "extension missing" state, which
 * may be different from a 0 or a NULL (e.g., a -1 instead)
 * @param[in] extensions Pointer to the janus_plugin_rtp_extensions instance to reset
*/
void janus_plugin_rtp_extensions_reset(janus_plugin_rtp_extensions *extensions);

/*! \brief Janus plugin RTP packet */
struct janus_plugin_rtp {
	/*! \brief Whether this is an audio or video RTP packet */
	gboolean video;
	/*! \brief The packet data */
	char *buffer;
	/*! \brief The packet length */
	uint16_t length;
	/*! \brief RTP extensions */
	janus_plugin_rtp_extensions extensions;
};
/*! \brief Helper method to initialise/reset the RTP packet
 * @note The main motivation for this method comes from the presence of the
 * extensions as a janus_plugin_rtp_extensions instance.
 * @param[in] packet Pointer to the janus_plugin_rtp packet to reset
*/
void janus_plugin_rtp_reset(janus_plugin_rtp *packet);

/*! \brief Janus plugin RTCP packet */
struct janus_plugin_rtcp {
	/*! \brief Whether this is an audio or video RTCP packet */
	gboolean video;
	/*! \brief The packet data */
	char *buffer;
	/*! \brief The packet length */
	uint16_t length;
};
/*! \brief Helper method to initialise/reset the RTCP packet
 * @param[in] packet Pointer to the janus_plugin_rtcp packet to reset
*/
void janus_plugin_rtcp_reset(janus_plugin_rtcp *packet);

/*! \brief Janus plugin data message
 * @note At the moment, we only support text based datachannels. In the
 * future, once we add support for binary data, this structure may be
 * extended to include info on the nature of the data itself */
struct janus_plugin_data {
	/*! \brief The label this message belongs to */
	char *label;
	/*! \brief The subprotocol this message refers to */
	char *protocol;
	/*! \brief Whether the message data is text (default=FALSE) or binary */
	gboolean binary;
	/*! \brief The message data */
	char *buffer;
	/*! \brief The message length */
	uint16_t length;
};
/*! \brief Helper method to initialise/reset the data message
 * @param[in] packet Pointer to the janus_plugin_data message to reset
*/
void janus_plugin_data_reset(janus_plugin_data *packet);
///@}


#endif<|MERGE_RESOLUTION|>--- conflicted
+++ resolved
@@ -171,11 +171,7 @@
  * Janus instance or it will crash.
  *
  */
-<<<<<<< HEAD
-#define JANUS_PLUGIN_API_VERSION	16
-=======
 #define JANUS_PLUGIN_API_VERSION	17
->>>>>>> e111be27
 
 /*! \brief Initialization of all plugin properties to NULL
  *
