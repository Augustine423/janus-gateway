--- conflicted
+++ resolved
@@ -1127,7 +1127,11 @@
 	}
 	janus_refcount_increase(&session->ref);
 	janus_mutex_unlock(&duktape_sessions_mutex);
-<<<<<<< HEAD
+	if(!g_atomic_int_get(&session->dataready)) {
+		janus_refcount_decrease(&session->ref);
+		duk_push_error_object(ctx, DUK_ERR_ERROR, "Datachannel not ready yet for session %"SCNu32, id);
+		return duk_throw(ctx);
+	}
 	janus_plugin_data data = {
 		.label = NULL,
 		.protocol = NULL,
@@ -1135,14 +1139,6 @@
 		.buffer = (char *)payload,
 		.length = len
 	};
-=======
-	if(!g_atomic_int_get(&session->dataready)) {
-		janus_refcount_decrease(&session->ref);
-		duk_push_error_object(ctx, DUK_ERR_ERROR, "Datachannel not ready yet for session %"SCNu32, id);
-		return duk_throw(ctx);
-	}
-	janus_plugin_data data = { .label = NULL, .binary = TRUE, .buffer = (char *)payload, .length = len };
->>>>>>> 2a98ec28
 	janus_core->relay_data(session->handle, &data);
 	janus_refcount_decrease(&session->ref);
 	duk_push_int(ctx, 0);
