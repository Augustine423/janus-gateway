/*! \file    utils.h
 * \author   Lorenzo Miniero <lorenzo@meetecho.com>
 * \copyright GNU General Public License v3
 * \brief    Utilities and helpers (headers)
 * \details  Implementations of a few methods that may be of use here
 * and there in the code.
 * 
 * \ingroup core
 * \ref core
 */
 
#ifndef _JANUS_UTILS_H
#define _JANUS_UTILS_H

#include <stdint.h>
#include <glib.h>
#include <jansson.h>

/* Use JANUS_JSON_BOOL instead of the non-existing JSON_BOOLEAN */
#define JANUS_JSON_BOOL JSON_TRUE
#define JANUS_JSON_PARAM_REQUIRED 1
#define JANUS_JSON_PARAM_POSITIVE 2
#define JANUS_JSON_PARAM_NONEMPTY 4

struct janus_json_parameter {
	const gchar *name;
	json_type jtype;
	unsigned int flags;
};

/*! \brief Helper to retrieve the system monotonic time, as Glib's
 * g_get_monotonic_time may not be available (only since 2.28)
 * @returns The system monotonic time */
gint64 janus_get_monotonic_time(void);

/*! \brief Helper to retrieve the system real time, as Glib's
 * g_get_real_time may not be available (only since 2.28)
 * @returns The system real time */
gint64 janus_get_real_time(void);

/*! \brief Helper to replace strings
 * @param message The string that contains the text to replace, which may be
 * freed if it is too short
 * @param old_string The old text to replace
 * @param new_string The new text
 * @returns A pointer to the updated text string (re-allocated or just updated) */
char *janus_string_replace(char *message, const char *old_string, const char *new_string) G_GNUC_WARN_UNUSED_RESULT;

/*! \brief Helper to parse yes/no|true/false configuration values
 * @param value The configuration value to parse
 * @returns true if the value contains a "yes", "YES", "true", TRUE", "1", false otherwise */
gboolean janus_is_true(const char *value);

/*! \brief Helper to compare strings in constant time
 * @param str1 The first string to compare
 * @param str2 The second string to compare
 * @returns true if the strings are the same, false otherwise */
gboolean janus_strcmp_const_time(const void *str1, const void *str2);

/*! \brief Helper to generate random 32-bit unsigned integers (useful for SSRCs, etc.)
 * @note Currently just wraps g_random_int()
 * @returns A random 32-bit unsigned integer */
guint32 janus_random_uint32(void);

/*! \brief Helper to generate random 64-bit unsigned integers (useful for Janus IDs)
 * @returns A random 64-bit unsigned integer */
guint64 janus_random_uint64(void);

/*! \brief Helper to generate an allocated copy of a guint64 number
 * @note While apparently silly, this is needed in order to make sure guint64 values
 * used as keys in GHashTable operations are not lost: using temporary guint64 numbers
 * in a g_hash_table_insert, for instance, will cause the key to contain garbage as
 * soon as the temporary variable is lost, and all opererations on the key to fail
 * @param num The guint64 number to duplicate
 * @returns A pointer to a guint64 number, if successful, NULL otherwise */
guint64 *janus_uint64_dup(guint64 num);

/** @name Flags helper methods
 */
///@{
/*! \brief Janus flags container */
typedef uint32_t janus_flags;

/*! \brief Janus flags reset method
 * \param[in] flags The janus_flags instance to reset */
void janus_flags_reset(janus_flags *flags);

/*! \brief Janus flags set method
 * \param[in] flags The janus_flags instance to update
 * \param[in] flag The flag to set */
void janus_flags_set(janus_flags *flags, uint32_t flag);

/*! \brief Janus flags clear method
 * \param[in] flags The janus_flags instance to update
 * \param[in] flag The flag to clear */
void janus_flags_clear(janus_flags *flags, uint32_t flag);

/*! \brief Janus flags check method
 * \param[in] flags The janus_flags instance to check
 * \param[in] flag The flag to check
 * \returns true if the flag is set, false otherwise */
gboolean janus_flags_is_set(janus_flags *flags, uint32_t flag);
///@}

/*! \brief Helper to create a new directory, and recursively create parent directories if needed
 * @param dir Path to the new folder to create
 * @param mode File permissions for the new directory file
 * @returns An integer like the regular mkdir does
 * @note A failure may indicate that creating any of the subdirectories failed: some may still have been created */
int janus_mkdir(const char *dir, mode_t mode);

/*! \brief Ugly and dirty helper to quickly get the payload type associated with a codec in an SDP
 * @param sdp The SDP to parse
 * @param codec The codec to look for
 * @returns The payload type, if found, -1 otherwise */
int janus_get_codec_pt(const char *sdp, const char *codec);

/*! \brief Ugly and dirty helper to quickly get the codec associated with a payload type in an SDP
 * @param sdp The SDP to parse
 * @param pt The payload type to look for
 * @returns The codec name, if found, NULL otherwise */
const char *janus_get_codec_from_pt(const char *sdp, int pt);

/*! \brief Create and lock a PID file
 * @param file Path to the PID file to use
 * @returns 0 if successful, a negative integer otherwise */
int janus_pidfile_create(const char *file);

/*! \brief Unlock and remove a previously created PID file
 * @returns 0 if successful, a negative integer otherwise */
int janus_pidfile_remove(void);

/*! \brief Creates a string describing the JSON type and constraint
 * @param jtype The JSON type, e.g., JSON_STRING
 * @param flags Indicates constraints for the described type
 * @param[out] type_name The type description, e.g., "a positive integer"; required size is 19 characters
 * @returns 0 if successful, a negative integer otherwise */
void janus_get_json_type_name(int jtype, unsigned int flags, char *type_name);

/*! \brief Checks whether the JSON value matches the type and constraint
 * @param val The JSON value to be checked
 * @param jtype The JSON type, e.g., JSON_STRING
 * @param flags Indicates constraints for the described type
 * @returns TRUE if the value is valid */
gboolean janus_json_is_valid(json_t *val, json_type jtype, unsigned int flags);

/*! \brief Validates the JSON object against the description of its parameters
 * @param missing_format printf format to indicate a missing required parameter; needs one %s for the parameter name
 * @param invalid_format printf format to indicate an invalid parameter; needs two %s for parameter name and type description from janus_get_json_type_name
 * @param obj The JSON object to be validated
 * @param params Array of struct janus_json_parameter to describe the parameters; the array has to be a global or stack variable to make sizeof work
 * @param[out] error_code int to return error code
 * @param[out] error_cause Array of char or NULL to return the error descriptions; the array has to be a global or stack variable to make sizeof work; the required size is the length of the format string plus the length of the longest parameter name plus 19 for the type description
 * @param log_error If TRUE, log any error with JANUS_LOG(LOG_ERR)
 * @param missing_code The code to be returned in error_code if a parameter is missing
 * @param invalid_code The code to be returned in error_code if a parameter is invalid */
#define JANUS_VALIDATE_JSON_OBJECT_FORMAT(missing_format, invalid_format, obj, params, error_code, error_cause, log_error, missing_code, invalid_code) \
	do { \
		error_code = 0; \
		unsigned int i; \
		for(i = 0; i < sizeof(params) / sizeof(struct janus_json_parameter); i++) { \
			json_t *val = json_object_get(obj, params[i].name); \
			if(!val) { \
				if((params[i].flags & JANUS_JSON_PARAM_REQUIRED) != 0) {	\
					error_code = (missing_code); \
					if(log_error) \
						JANUS_LOG(LOG_ERR, missing_format "\n", params[i].name); \
					if(error_cause != NULL) \
						g_snprintf(error_cause, sizeof(error_cause), missing_format, params[i].name); \
					break; \
				} \
				continue; \
			} \
			if(!janus_json_is_valid(val, params[i].jtype, params[i].flags)) { \
				error_code = (invalid_code); \
				char type_name[20]; \
				janus_get_json_type_name(params[i].jtype, params[i].flags, type_name); \
				if(log_error) \
					JANUS_LOG(LOG_ERR, invalid_format "\n", params[i].name, type_name); \
				if(error_cause != NULL) \
					g_snprintf(error_cause, sizeof(error_cause), invalid_format, params[i].name, type_name); \
				break; \
			} \
		} \
	} while(0)

/*! \brief Validates the JSON object against the description of its parameters
 * @param obj The JSON object to be validated
 * @param params Array of struct janus_json_parameter to describe the parameters; the array has to be a global or stack variable to make sizeof work
 * @param[out] error_code int to return error code
 * @param[out] error_cause Array of char or NULL to return the error descriptions; the array has to be a global or stack variable to make sizeof work; the required size is the length of the longest parameter name plus 54 for the format string and type description
 * @param log_error If TRUE, log any error with JANUS_LOG(LOG_ERR)
 * @param missing_code The code to be returned in error_code if a parameter is missing
 * @param invalid_code The code to be returned in error_code if a parameter is invalid */
#define JANUS_VALIDATE_JSON_OBJECT(obj, params, error_code, error_cause, log_error, missing_code, invalid_code) \
	JANUS_VALIDATE_JSON_OBJECT_FORMAT("Missing mandatory element (%s)", "Invalid element type (%s should be %s)", obj, params, error_code, error_cause, log_error, missing_code, invalid_code)

/*! \brief If the secret isn't NULL, check the secret after validating the specified member of the JSON object
 * @param secret The secret to be checked; no check if the secret is NULL
 * @param obj The JSON object to be validated
 * @param member The JSON member with the secret, usually "secret" or "pin"
 * @param[out] error_code int to return error code
 * @param[out] error_cause Array of char or NULL to return the error descriptions; the array has to be a global or stack variable to make sizeof work; the required size is 60
 * @param missing_code The code to be returned in error_code if a parameter is missing
 * @param invalid_code The code to be returned in error_code if a parameter is invalid
 * @param unauthorized_code The code to be returned in error_code if the secret doesn't match */
#define JANUS_CHECK_SECRET(secret, obj, member, error_code, error_cause, missing_code, invalid_code, unauthorized_code) \
	do { \
		if (secret) { \
			static struct janus_json_parameter secret_parameters[] = { \
				{member, JSON_STRING, JANUS_JSON_PARAM_REQUIRED} \
			}; \
			JANUS_VALIDATE_JSON_OBJECT(obj, secret_parameters, error_code, error_cause, TRUE, missing_code, invalid_code); \
			if(error_code == 0 && !janus_strcmp_const_time((secret), json_string_value(json_object_get(obj, member)))) { \
				error_code = (unauthorized_code); \
				JANUS_LOG(LOG_ERR, "Unauthorized (wrong %s)\n", member); \
				if(error_cause != NULL) \
					g_snprintf(error_cause, sizeof(error_cause), "Unauthorized (wrong %s)", member); \
			} \
		} \
	} while(0)

<<<<<<< HEAD
#endif

/*! \brief Helper method to parse a VP9 payload descriptor for SVC-related info (e.g., when SVC is enabled)
 * @param[in] buffer The RTP payload to process
 * @param[in] len The length of the RTP payload
 * @param[out] found Whether any SVC related info has been found or not
 * @param[out] spatial_layer Spatial layer of the packet
 * @param[out] temporal_layer Temporal layer of the packet
 * @param[out] p Inter-picture predicted picture bit
 * @param[out] d Inter-layer dependency used bit
 * @param[out] u Switching up point bit
 * @param[out] b Start of a frame bit
 * @param[out] e End of a frame bit
 * @returns 0 in case of success, a negative integer otherwise */
int janus_vp9_parse_svc(char *buffer, int len, int *found,
		int *spatial_layer, int *temporal_layer,
		uint8_t *p, uint8_t *d, uint8_t *u, uint8_t *b, uint8_t *e);
=======
/*! \brief Helper method to check if a VP8 frame is a keyframe or not
 * @param[in] buffer The RTP payload to process
 * @param[in] len The length of the RTP payload
 * @returns TRUE if it's a keyframe, FALSE otherwise */
gboolean janus_vp8_is_keyframe(char* buffer, int len);

/*! \brief Helper method to check if a VP9 frame is a keyframe or not
 * @param[in] buffer The RTP payload to process
 * @param[in] len The length of the RTP payload
 * @returns TRUE if it's a keyframe, FALSE otherwise */
gboolean janus_vp9_is_keyframe(char* buffer, int len);

/*! \brief Helper method to check if an H.264 frame is a keyframe or not
 * @param[in] buffer The RTP payload to process
 * @param[in] len The length of the RTP payload
 * @returns TRUE if it's a keyframe, FALSE otherwise */
gboolean janus_h264_is_keyframe(char* buffer, int len);

/*! \brief VP8 simulcasting context, in order to make sure SSRC changes result in coherent picid/temporal level increases */
typedef struct janus_vp8_simulcast_context {
	uint16_t last_picid, base_picid, base_picid_prev;
	uint8_t last_tlzi, base_tlzi, base_tlzi_prev;
} janus_vp8_simulcast_context;

/*! \brief Set (or reset) the context fields to their default values
 * @param[in] context The context to (re)set */
void janus_vp8_simulcast_context_reset(janus_vp8_simulcast_context *context);

/*! \brief Helper method to parse a VP8 payload descriptor for useful info (e.g., when simulcasting)
 * @param[in] buffer The RTP payload to process
 * @param[in] len The length of the RTP payload
 * @param[out] picid The Picture ID
 * @param[out] tl0picidx Temporal level zero index
 * @param[out] tid Temporal-layer index
 * @param[out] y Layer sync bit
 * @param[out] keyidx Temporal key frame index
 * @returns 0 in case of success, a negative integer otherwise */
int janus_vp8_parse_descriptor(char *buffer, int len,
		uint16_t *picid, uint8_t *tl0picidx, uint8_t *tid, uint8_t *y, uint8_t *keyidx);

/*! \brief Use the context info to update the RTP header of a packet, if needed
 * @param[in] buffer The RTP payload to process
 * @param[in] len The length of the RTP payload
 * @param[in] context The context to use as a reference
 * @param[in] switched Whether there has been a source switch or not (important to compute offsets) */
void janus_vp8_simulcast_descriptor_update(char *buffer, int len, janus_vp8_simulcast_context *context, gboolean switched);

#endif
>>>>>>> 211c2c21
<|MERGE_RESOLUTION|>--- conflicted
+++ resolved
@@ -220,8 +220,52 @@
 		} \
 	} while(0)
 
-<<<<<<< HEAD
-#endif
+/*! \brief Helper method to check if a VP8 frame is a keyframe or not
+ * @param[in] buffer The RTP payload to process
+ * @param[in] len The length of the RTP payload
+ * @returns TRUE if it's a keyframe, FALSE otherwise */
+gboolean janus_vp8_is_keyframe(char* buffer, int len);
+
+/*! \brief Helper method to check if a VP9 frame is a keyframe or not
+ * @param[in] buffer The RTP payload to process
+ * @param[in] len The length of the RTP payload
+ * @returns TRUE if it's a keyframe, FALSE otherwise */
+gboolean janus_vp9_is_keyframe(char* buffer, int len);
+
+/*! \brief Helper method to check if an H.264 frame is a keyframe or not
+ * @param[in] buffer The RTP payload to process
+ * @param[in] len The length of the RTP payload
+ * @returns TRUE if it's a keyframe, FALSE otherwise */
+gboolean janus_h264_is_keyframe(char* buffer, int len);
+
+/*! \brief VP8 simulcasting context, in order to make sure SSRC changes result in coherent picid/temporal level increases */
+typedef struct janus_vp8_simulcast_context {
+	uint16_t last_picid, base_picid, base_picid_prev;
+	uint8_t last_tlzi, base_tlzi, base_tlzi_prev;
+} janus_vp8_simulcast_context;
+
+/*! \brief Set (or reset) the context fields to their default values
+ * @param[in] context The context to (re)set */
+void janus_vp8_simulcast_context_reset(janus_vp8_simulcast_context *context);
+
+/*! \brief Helper method to parse a VP8 payload descriptor for useful info (e.g., when simulcasting)
+ * @param[in] buffer The RTP payload to process
+ * @param[in] len The length of the RTP payload
+ * @param[out] picid The Picture ID
+ * @param[out] tl0picidx Temporal level zero index
+ * @param[out] tid Temporal-layer index
+ * @param[out] y Layer sync bit
+ * @param[out] keyidx Temporal key frame index
+ * @returns 0 in case of success, a negative integer otherwise */
+int janus_vp8_parse_descriptor(char *buffer, int len,
+		uint16_t *picid, uint8_t *tl0picidx, uint8_t *tid, uint8_t *y, uint8_t *keyidx);
+
+/*! \brief Use the context info to update the RTP header of a packet, if needed
+ * @param[in] buffer The RTP payload to process
+ * @param[in] len The length of the RTP payload
+ * @param[in] context The context to use as a reference
+ * @param[in] switched Whether there has been a source switch or not (important to compute offsets) */
+void janus_vp8_simulcast_descriptor_update(char *buffer, int len, janus_vp8_simulcast_context *context, gboolean switched);
 
 /*! \brief Helper method to parse a VP9 payload descriptor for SVC-related info (e.g., when SVC is enabled)
  * @param[in] buffer The RTP payload to process
@@ -238,53 +282,5 @@
 int janus_vp9_parse_svc(char *buffer, int len, int *found,
 		int *spatial_layer, int *temporal_layer,
 		uint8_t *p, uint8_t *d, uint8_t *u, uint8_t *b, uint8_t *e);
-=======
-/*! \brief Helper method to check if a VP8 frame is a keyframe or not
- * @param[in] buffer The RTP payload to process
- * @param[in] len The length of the RTP payload
- * @returns TRUE if it's a keyframe, FALSE otherwise */
-gboolean janus_vp8_is_keyframe(char* buffer, int len);
-
-/*! \brief Helper method to check if a VP9 frame is a keyframe or not
- * @param[in] buffer The RTP payload to process
- * @param[in] len The length of the RTP payload
- * @returns TRUE if it's a keyframe, FALSE otherwise */
-gboolean janus_vp9_is_keyframe(char* buffer, int len);
-
-/*! \brief Helper method to check if an H.264 frame is a keyframe or not
- * @param[in] buffer The RTP payload to process
- * @param[in] len The length of the RTP payload
- * @returns TRUE if it's a keyframe, FALSE otherwise */
-gboolean janus_h264_is_keyframe(char* buffer, int len);
-
-/*! \brief VP8 simulcasting context, in order to make sure SSRC changes result in coherent picid/temporal level increases */
-typedef struct janus_vp8_simulcast_context {
-	uint16_t last_picid, base_picid, base_picid_prev;
-	uint8_t last_tlzi, base_tlzi, base_tlzi_prev;
-} janus_vp8_simulcast_context;
-
-/*! \brief Set (or reset) the context fields to their default values
- * @param[in] context The context to (re)set */
-void janus_vp8_simulcast_context_reset(janus_vp8_simulcast_context *context);
-
-/*! \brief Helper method to parse a VP8 payload descriptor for useful info (e.g., when simulcasting)
- * @param[in] buffer The RTP payload to process
- * @param[in] len The length of the RTP payload
- * @param[out] picid The Picture ID
- * @param[out] tl0picidx Temporal level zero index
- * @param[out] tid Temporal-layer index
- * @param[out] y Layer sync bit
- * @param[out] keyidx Temporal key frame index
- * @returns 0 in case of success, a negative integer otherwise */
-int janus_vp8_parse_descriptor(char *buffer, int len,
-		uint16_t *picid, uint8_t *tl0picidx, uint8_t *tid, uint8_t *y, uint8_t *keyidx);
-
-/*! \brief Use the context info to update the RTP header of a packet, if needed
- * @param[in] buffer The RTP payload to process
- * @param[in] len The length of the RTP payload
- * @param[in] context The context to use as a reference
- * @param[in] switched Whether there has been a source switch or not (important to compute offsets) */
-void janus_vp8_simulcast_descriptor_update(char *buffer, int len, janus_vp8_simulcast_context *context, gboolean switched);
-
-#endif
->>>>>>> 211c2c21
+
+#endif