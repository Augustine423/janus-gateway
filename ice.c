/*! \file    ice.c
 * \author   Lorenzo Miniero <lorenzo@meetecho.com>
 * \copyright GNU General Public License v3
 * \brief    ICE/STUN/TURN processing
 * \details  Implementation (based on libnice) of the ICE process. The
 * code handles the whole ICE process, from the gathering of candidates
 * to the final setup of a virtual channel RTP and RTCP can be transported
 * on. Incoming RTP and RTCP packets from peers are relayed to the associated
 * plugins by means of the incoming_rtp and incoming_rtcp callbacks. Packets
 * to be sent to peers are relayed by peers invoking the relay_rtp and
 * relay_rtcp core callbacks instead.
 *
 * \ingroup protocols
 * \ref protocols
 */

#include <ifaddrs.h>
#include <poll.h>
#include <net/if.h>
#include <sys/socket.h>
#include <sys/time.h>
#include <netdb.h>
#include <fcntl.h>
#include <stun/usages/bind.h>
#include <nice/debug.h>

#include "janus.h"
#include "debug.h"
#include "ice.h"
#include "turnrest.h"
#include "sdp.h"
#include "rtpsrtp.h"
#include "rtcp.h"
#include "apierror.h"
#include "ip-utils.h"
#include "events.h"

/* STUN server/port, if any */
static char *janus_stun_server = NULL;
static uint16_t janus_stun_port = 0;

char *janus_ice_get_stun_server(void) {
	return janus_stun_server;
}
uint16_t janus_ice_get_stun_port(void) {
	return janus_stun_port;
}


/* TURN server/port and credentials, if any */
static char *janus_turn_server = NULL;
static uint16_t janus_turn_port = 0;
static char *janus_turn_user = NULL, *janus_turn_pwd = NULL;
static NiceRelayType janus_turn_type = NICE_RELAY_TYPE_TURN_UDP;

char *janus_ice_get_turn_server(void) {
	return janus_turn_server;
}
uint16_t janus_ice_get_turn_port(void) {
	return janus_turn_port;
}


/* TURN REST API support, if any */
char *janus_ice_get_turn_rest_api(void) {
#ifndef HAVE_TURNRESTAPI
	return NULL;
#else
	return (char *)janus_turnrest_get_backend();
#endif
}

/* Force relay settings */
static gboolean force_relay_allowed = FALSE;
void janus_ice_allow_force_relay(void) {
	force_relay_allowed = TRUE;
}
gboolean janus_ice_is_force_relay_allowed(void) {
	return force_relay_allowed;
}

/* ICE-Lite status */
static gboolean janus_ice_lite_enabled;
gboolean janus_ice_is_ice_lite_enabled(void) {
	return janus_ice_lite_enabled;
}

/* ICE-TCP support (only libnice >= 0.1.8, currently broken) */
static gboolean janus_ice_tcp_enabled;
gboolean janus_ice_is_ice_tcp_enabled(void) {
	return janus_ice_tcp_enabled;
}

/* Full-trickle support */
static gboolean janus_full_trickle_enabled;
gboolean janus_ice_is_full_trickle_enabled(void) {
	return janus_full_trickle_enabled;
}

/* mDNS resolution support */
static gboolean janus_mdns_enabled;
gboolean janus_ice_is_mdns_enabled(void) {
	return janus_mdns_enabled;
}

/* IPv6 support */
static gboolean janus_ipv6_enabled;
static gboolean janus_ipv6_linklocal_enabled;
gboolean janus_ice_is_ipv6_enabled(void) {
	return janus_ipv6_enabled;
}
static gboolean janus_ipv6_linklocal_enabled;
gboolean janus_ice_is_ipv6_linklocal_enabled(void) {
	return janus_ipv6_linklocal_enabled;
}

#ifdef HAVE_ICE_NOMINATION
/* Since libnice 0.1.15, we can configure the ICE nomination mode: it was
 * always "aggressive" before, so we set it to "aggressive" by default as well */
static NiceNominationMode janus_ice_nomination = NICE_NOMINATION_MODE_AGGRESSIVE;
void janus_ice_set_nomination_mode(const char *nomination) {
	if(nomination == NULL) {
		JANUS_LOG(LOG_WARN, "Invalid ICE nomination mode, falling back to 'aggressive'\n");
	} else if(!strcasecmp(nomination, "regular")) {
		JANUS_LOG(LOG_INFO, "Configuring Janus to use ICE regular nomination\n");
		janus_ice_nomination = NICE_NOMINATION_MODE_REGULAR;
	} else if(!strcasecmp(nomination, "aggressive")) {
		JANUS_LOG(LOG_INFO, "Configuring Janus to use ICE aggressive nomination\n");
		janus_ice_nomination = NICE_NOMINATION_MODE_AGGRESSIVE;
	} else {
		JANUS_LOG(LOG_WARN, "Unsupported ICE nomination mode '%s', falling back to 'aggressive'\n", nomination);
	}
}
const char *janus_ice_get_nomination_mode(void) {
	return (janus_ice_nomination == NICE_NOMINATION_MODE_REGULAR ? "regular" : "aggressive");
}
#endif

/* Keepalive via connectivity checks */
static gboolean janus_ice_keepalive_connchecks = FALSE;
void janus_ice_set_keepalive_conncheck_enabled(gboolean enabled) {
	janus_ice_keepalive_connchecks = enabled;
	if(janus_ice_keepalive_connchecks) {
		JANUS_LOG(LOG_INFO, "Using connectivity checks as PeerConnection keep-alives\n");
		JANUS_LOG(LOG_WARN, "Notice that the current libnice master is breaking connections after 50s when keepalive-conncheck enabled. As such, better to stick to 0.1.18 until the issue is addressed upstream\n");
	}
}
gboolean janus_ice_is_keepalive_conncheck_enabled(void) {
	return janus_ice_keepalive_connchecks;
}

/* Opaque IDs set by applications are by default only passed to event handlers
 * for correlation purposes, but not sent back to the user or application in
 * the related Janus API responses or events, unless configured otherwise */
static gboolean opaqueid_in_api = FALSE;
void janus_enable_opaqueid_in_api(void) {
	opaqueid_in_api = TRUE;
}
gboolean janus_is_opaqueid_in_api_enabled(void) {
	return opaqueid_in_api;
}

/* Only needed in case we're using static event loops spawned at startup (disabled by default) */
typedef struct janus_ice_static_event_loop {
	int id;
	GMainContext *mainctx;
	GMainLoop *mainloop;
	GThread *thread;
	uint16_t handles;
	volatile gint destroyed;
	janus_refcount ref;
} janus_ice_static_event_loop;
static void janus_ice_static_event_loop_destroy(janus_ice_static_event_loop *loop) {
	if(!g_atomic_int_compare_and_exchange(&loop->destroyed, 0, 1))
		return;
	janus_refcount_decrease(&loop->ref);
}
static void janus_ice_static_event_loop_free(const janus_refcount *loop_ref) {
	janus_ice_static_event_loop *loop = janus_refcount_containerof(loop_ref, janus_ice_static_event_loop, ref);
	g_free(loop);
}
static int static_event_loops = 0;
static gboolean allow_loop_indication = FALSE;
static GSList *event_loops = NULL;
static janus_mutex event_loops_mutex = JANUS_MUTEX_INITIALIZER;
static void *janus_ice_static_event_loop_thread(void *data) {
	janus_ice_static_event_loop *loop = data;
	JANUS_LOG(LOG_VERB, "[loop#%d] Event loop thread started\n", loop->id);
	if(loop->mainloop == NULL) {
		JANUS_LOG(LOG_ERR, "[loop#%d] Invalid loop...\n", loop->id);
		g_thread_unref(g_thread_self());
		janus_refcount_decrease(&loop->ref);
		return NULL;
	}
	JANUS_LOG(LOG_DBG, "[loop#%d] Looping...\n", loop->id);
	g_main_loop_run(loop->mainloop);
	/* When the loop quits, we can unref it */
	g_main_loop_unref(loop->mainloop);
	g_main_context_unref(loop->mainctx);
	JANUS_LOG(LOG_VERB, "[loop#%d] Event loop thread ended!\n", loop->id);
	janus_refcount_decrease(&loop->ref);
	return NULL;
}
int janus_ice_get_static_event_loops(void) {
	return static_event_loops;
}
gboolean janus_ice_is_loop_indication_allowed(void) {
	return allow_loop_indication;
}
void janus_ice_set_static_event_loops(int loops, gboolean allow_api) {
	if(loops == 0)
		return;
	else if(loops < 1) {
		JANUS_LOG(LOG_WARN, "Invalid number of static event loops (%d), disabling\n", loops);
		return;
	}
	/* Create a pool of new event loops */
	int i = 0;
	for(i=0; i<loops; i++) {
		janus_ice_static_event_loop *loop = g_malloc0(sizeof(janus_ice_static_event_loop));
		loop->id = static_event_loops;
		loop->mainctx = g_main_context_new();
		loop->mainloop = g_main_loop_new(loop->mainctx, FALSE);
		janus_refcount_init(&loop->ref, janus_ice_static_event_loop_free);
		/* Now spawn a thread for this loop */
		GError *error = NULL;
		char tname[16];
		g_snprintf(tname, sizeof(tname), "hloop %d", loop->id);
		janus_refcount_increase(&loop->ref);
		loop->thread = g_thread_try_new(tname, &janus_ice_static_event_loop_thread, loop, &error);
		if(error != NULL) {
			g_main_loop_unref(loop->mainloop);
			g_main_context_unref(loop->mainctx);
			janus_refcount_decrease(&loop->ref);
			janus_ice_static_event_loop_destroy(loop);
			JANUS_LOG(LOG_ERR, "Got error %d (%s) trying to launch a new event loop thread...\n",
				error->code, error->message ? error->message : "??");
			g_error_free(error);
		} else {
			event_loops = g_slist_append(event_loops, loop);
			static_event_loops++;
		}
	}
	JANUS_LOG(LOG_INFO, "Spawned %d static event loops (handles won't have a dedicated loop)\n", static_event_loops);
	allow_loop_indication = allow_api;
	JANUS_LOG(LOG_INFO, "  -- Janus API %s be able to drive the loop choice for new handles\n",
		allow_loop_indication ? "will" : "will NOT");
	return;
}
json_t *janus_ice_static_event_loops_info(void) {
	json_t *list = json_array();
	if(static_event_loops < 1)
		return list;
	janus_mutex_lock(&event_loops_mutex);
	GSList *l = event_loops;
	while(l) {
		janus_ice_static_event_loop *loop = (janus_ice_static_event_loop *)l->data;
		json_t *info = json_object();
		json_object_set_new(info, "id", json_integer(loop->id));
		json_object_set_new(info, "handles", json_integer(loop->handles));
		json_array_append_new(list, info);
		l = l->next;
	}
	janus_mutex_unlock(&event_loops_mutex);
	return list;
}
void janus_ice_stop_static_event_loops(void) {
	if(static_event_loops < 1)
		return;
	/* Quit all the static loops and wait for the threads to leave */
	janus_mutex_lock(&event_loops_mutex);
	GSList *l = event_loops;
	while(l) {
		janus_ice_static_event_loop *loop = (janus_ice_static_event_loop *)l->data;
		if(loop->mainloop != NULL && g_main_loop_is_running(loop->mainloop))
			g_main_loop_quit(loop->mainloop);
		g_thread_join(loop->thread);
		l = l->next;
	}
	g_slist_free_full(event_loops, (GDestroyNotify)janus_ice_static_event_loop_destroy);
	janus_mutex_unlock(&event_loops_mutex);
}

/* libnice debugging */
static gboolean janus_ice_debugging_enabled;
gboolean janus_ice_is_ice_debugging_enabled(void) {
	return janus_ice_debugging_enabled;
}
void janus_ice_debugging_enable(void) {
	JANUS_LOG(LOG_VERB, "Enabling libnice debugging...\n");
	if(g_getenv("NICE_DEBUG") == NULL) {
		JANUS_LOG(LOG_WARN, "No NICE_DEBUG environment variable set, setting maximum debug\n");
		g_setenv("NICE_DEBUG", "all", TRUE);
	}
	if(g_getenv("G_MESSAGES_DEBUG") == NULL) {
		JANUS_LOG(LOG_WARN, "No G_MESSAGES_DEBUG environment variable set, setting maximum debug\n");
		g_setenv("G_MESSAGES_DEBUG", "all", TRUE);
	}
	JANUS_LOG(LOG_VERB, "Debugging NICE_DEBUG=%s G_MESSAGES_DEBUG=%s\n",
		g_getenv("NICE_DEBUG"), g_getenv("G_MESSAGES_DEBUG"));
	janus_ice_debugging_enabled = TRUE;
	nice_debug_enable(strstr(g_getenv("NICE_DEBUG"), "all") || strstr(g_getenv("NICE_DEBUG"), "stun"));
}
void janus_ice_debugging_disable(void) {
	JANUS_LOG(LOG_VERB, "Disabling libnice debugging...\n");
	janus_ice_debugging_enabled = FALSE;
	nice_debug_disable(TRUE);
}


/* NAT 1:1 stuff */
static gboolean nat_1_1_enabled = FALSE;
static gboolean keep_private_host = FALSE;
void janus_ice_enable_nat_1_1(gboolean kph) {
	nat_1_1_enabled = TRUE;
	keep_private_host = kph;
}

/* Interface/IP enforce/ignore lists */
GList *janus_ice_enforce_list = NULL, *janus_ice_ignore_list = NULL;
janus_mutex ice_list_mutex;

void janus_ice_enforce_interface(const char *ip) {
	if(ip == NULL)
		return;
	/* Is this an IP or an interface? */
	janus_mutex_lock(&ice_list_mutex);
	janus_ice_enforce_list = g_list_append(janus_ice_enforce_list, (gpointer)ip);
	janus_mutex_unlock(&ice_list_mutex);
}
gboolean janus_ice_is_enforced(const char *ip) {
	if(ip == NULL || janus_ice_enforce_list == NULL)
		return false;
	janus_mutex_lock(&ice_list_mutex);
	GList *temp = janus_ice_enforce_list;
	while(temp) {
		const char *enforced = (const char *)temp->data;
		if(enforced != NULL && strstr(ip, enforced) == ip) {
			janus_mutex_unlock(&ice_list_mutex);
			return true;
		}
		temp = temp->next;
	}
	janus_mutex_unlock(&ice_list_mutex);
	return false;
}

void janus_ice_ignore_interface(const char *ip) {
	if(ip == NULL)
		return;
	/* Is this an IP or an interface? */
	janus_mutex_lock(&ice_list_mutex);
	janus_ice_ignore_list = g_list_append(janus_ice_ignore_list, (gpointer)ip);
	if(janus_ice_enforce_list != NULL) {
		JANUS_LOG(LOG_WARN, "Added %s to the ICE ignore list, but the ICE enforce list is not empty: the ICE ignore list will not be used\n", ip);
	}
	janus_mutex_unlock(&ice_list_mutex);
}
gboolean janus_ice_is_ignored(const char *ip) {
	if(ip == NULL || janus_ice_ignore_list == NULL)
		return false;
	janus_mutex_lock(&ice_list_mutex);
	GList *temp = janus_ice_ignore_list;
	while(temp) {
		const char *ignored = (const char *)temp->data;
		if(ignored != NULL && strstr(ip, ignored) == ip) {
			janus_mutex_unlock(&ice_list_mutex);
			return true;
		}
		temp = temp->next;
	}
	janus_mutex_unlock(&ice_list_mutex);
	return false;
}


/* Frequency of statistics via event handlers (one second by default) */
static int janus_ice_event_stats_period = 1;
void janus_ice_set_event_stats_period(int period) {
	janus_ice_event_stats_period = period;
}
int janus_ice_get_event_stats_period(void) {
	return janus_ice_event_stats_period;
}

/* How to handle media statistic events (one per media or one per peerConnection) */
static gboolean janus_ice_event_combine_media_stats = false;
void janus_ice_event_set_combine_media_stats(gboolean combine_media_stats_to_one_event) {
	janus_ice_event_combine_media_stats = combine_media_stats_to_one_event;
}
gboolean janus_ice_event_get_combine_media_stats(void) {
	return janus_ice_event_combine_media_stats;
}

/* RTP/RTCP port range */
static uint16_t rtp_range_min = 0;
static uint16_t rtp_range_max = 0;


#define JANUS_ICE_PACKET_AUDIO	0
#define JANUS_ICE_PACKET_VIDEO	1
#define JANUS_ICE_PACKET_TEXT	2
#define JANUS_ICE_PACKET_BINARY	3
#define JANUS_ICE_PACKET_SCTP	4
/* Janus enqueued (S)RTP/(S)RTCP packet to send */
typedef struct janus_ice_queued_packet {
	char *data;
	char *label;
	char *protocol;
	janus_plugin_rtp_extensions extensions;
	gint length;
	gint type;
	gboolean control;
	gboolean retransmission;
	gboolean encrypted;
	gint64 added;
} janus_ice_queued_packet;
/* A few static, fake, messages we use as a trigger: e.g., to start a
 * new DTLS handshake, hangup a PeerConnection or close a handle */
static janus_ice_queued_packet
	janus_ice_start_gathering,
	janus_ice_add_candidates,
	janus_ice_dtls_handshake,
	janus_ice_media_stopped,
	janus_ice_hangup_peerconnection,
	janus_ice_detach_handle,
	janus_ice_data_ready;

/* Janus NACKed packet we're tracking (to avoid duplicates) */
typedef struct janus_ice_nacked_packet {
	janus_ice_handle *handle;
	int vindex;
	guint16 seq_number;
	guint source_id;
} janus_ice_nacked_packet;
static gboolean janus_ice_nacked_packet_cleanup(gpointer user_data) {
	janus_ice_nacked_packet *pkt = (janus_ice_nacked_packet *)user_data;

	if(pkt->handle->stream){
		JANUS_LOG(LOG_HUGE, "[%"SCNu64"] Cleaning up NACKed packet %"SCNu16" (SSRC %"SCNu32", vindex %d)...\n",
			pkt->handle->handle_id, pkt->seq_number, pkt->handle->stream->video_ssrc_peer[pkt->vindex], pkt->vindex);
		g_hash_table_remove(pkt->handle->stream->rtx_nacked[pkt->vindex], GUINT_TO_POINTER(pkt->seq_number));
		g_hash_table_remove(pkt->handle->stream->pending_nacked_cleanup, GUINT_TO_POINTER(pkt->source_id));
	}

	return G_SOURCE_REMOVE;
}

/* Deallocation helpers for handles and related structs */
static void janus_ice_handle_free(const janus_refcount *handle_ref);
static void janus_ice_webrtc_free(janus_ice_handle *handle);
static void janus_ice_plugin_session_free(const janus_refcount *app_handle_ref);
static void janus_ice_stream_free(const janus_refcount *handle_ref);
static void janus_ice_component_free(const janus_refcount *handle_ref);

/* Custom GSource for outgoing traffic */
typedef struct janus_ice_outgoing_traffic {
	GSource parent;
	janus_ice_handle *handle;
	GDestroyNotify destroy;
} janus_ice_outgoing_traffic;
static gboolean janus_ice_outgoing_rtcp_handle(gpointer user_data);
static gboolean janus_ice_outgoing_stats_handle(gpointer user_data);
static gboolean janus_ice_outgoing_traffic_handle(janus_ice_handle *handle, janus_ice_queued_packet *pkt);
static gboolean janus_ice_outgoing_traffic_prepare(GSource *source, gint *timeout) {
	janus_ice_outgoing_traffic *t = (janus_ice_outgoing_traffic *)source;
	return (g_async_queue_length(t->handle->queued_packets) > 0);
}
static gboolean janus_ice_outgoing_traffic_dispatch(GSource *source, GSourceFunc callback, gpointer user_data) {
	janus_ice_outgoing_traffic *t = (janus_ice_outgoing_traffic *)source;
	int ret = G_SOURCE_CONTINUE;
	janus_ice_queued_packet *pkt = NULL;
	while((pkt = g_async_queue_try_pop(t->handle->queued_packets)) != NULL) {
		if(janus_ice_outgoing_traffic_handle(t->handle, pkt) == G_SOURCE_REMOVE)
			ret = G_SOURCE_REMOVE;
	}
	return ret;
}
static void janus_ice_outgoing_traffic_finalize(GSource *source) {
	janus_ice_outgoing_traffic *t = (janus_ice_outgoing_traffic *)source;
	JANUS_LOG(LOG_VERB, "[%"SCNu64"] Finalizing loop source\n", t->handle->handle_id);
	if(static_event_loops > 0) {
		/* This handle was sharing an event loop with others */
		janus_ice_webrtc_free(t->handle);
		janus_refcount_decrease(&t->handle->ref);
	} else if(t->handle->mainloop != NULL && g_main_loop_is_running(t->handle->mainloop)) {
		/* This handle had a dedicated event loop, quit it */
		g_main_loop_quit(t->handle->mainloop);
	}
	janus_refcount_decrease(&t->handle->ref);
}
static GSourceFuncs janus_ice_outgoing_traffic_funcs = {
	janus_ice_outgoing_traffic_prepare,
	NULL,	/* We don't need check */
	janus_ice_outgoing_traffic_dispatch,
	janus_ice_outgoing_traffic_finalize,
	NULL, NULL
};
static GSource *janus_ice_outgoing_traffic_create(janus_ice_handle *handle, GDestroyNotify destroy) {
	GSource *source = g_source_new(&janus_ice_outgoing_traffic_funcs, sizeof(janus_ice_outgoing_traffic));
	janus_ice_outgoing_traffic *t = (janus_ice_outgoing_traffic *)source;
	char name[255];
	g_snprintf(name, sizeof(name), "source-%"SCNu64, handle->handle_id);
	g_source_set_name(source, name);
	janus_refcount_increase(&handle->ref);
	t->handle = handle;
	t->destroy = destroy;
	return source;
}

/* Time, in seconds, that should pass with no media (audio or video) being
 * received before Janus notifies you about this with a receiving=false */
#define DEFAULT_NO_MEDIA_TIMER	1
static uint no_media_timer = DEFAULT_NO_MEDIA_TIMER;
void janus_set_no_media_timer(uint timer) {
	no_media_timer = timer;
	if(no_media_timer == 0)
		JANUS_LOG(LOG_VERB, "Disabling no-media timer\n");
	else
		JANUS_LOG(LOG_VERB, "Setting no-media timer to %us\n", no_media_timer);
}
uint janus_get_no_media_timer(void) {
	return no_media_timer;
}

/* Number of lost packets per seconds on a media stream (uplink or downlink,
 * audio or video), that should result in a slow-link event to the user.
 * By default the feature is disabled (threshold=0), as it can be quite
 * verbose and is often redundant information, since the same info on lost
 * packets (in and out) can already be retrieved via client-side stats */
#define DEFAULT_SLOWLINK_THRESHOLD	0
static uint slowlink_threshold = DEFAULT_SLOWLINK_THRESHOLD;
void janus_set_slowlink_threshold(uint packets) {
	slowlink_threshold = packets;
	if(slowlink_threshold == 0)
		JANUS_LOG(LOG_VERB, "Disabling slow-link events\n");
	else
		JANUS_LOG(LOG_VERB, "Setting slowlink-threshold to %u packets\n", slowlink_threshold);
}
uint janus_get_slowlink_threshold(void) {
	return slowlink_threshold;
}

/* Period, in milliseconds, to refer to for sending TWCC feedback */
#define DEFAULT_TWCC_PERIOD		200
static uint twcc_period = DEFAULT_TWCC_PERIOD;
void janus_set_twcc_period(uint period) {
	twcc_period = period;
	if(twcc_period == 0) {
		JANUS_LOG(LOG_WARN, "Invalid TWCC period, falling back to default\n");
		twcc_period = DEFAULT_TWCC_PERIOD;
	} else {
		JANUS_LOG(LOG_VERB, "Setting TWCC period to %ds\n", twcc_period);
	}
}
uint janus_get_twcc_period(void) {
	return twcc_period;
}

/* DSCP value, which we can set via libnice: it's disabled by default */
static int dscp_ef = 0;
void janus_set_dscp(int dscp) {
	dscp_ef = dscp;
	if(dscp_ef > 0) {
		JANUS_LOG(LOG_VERB, "Setting DSCP EF to %d\n", dscp_ef);
	}
}
int janus_get_dscp(void) {
	return dscp_ef;
}


static inline void janus_ice_free_rtp_packet(janus_rtp_packet *pkt) {
	if(pkt == NULL) {
		return;
	}

	g_free(pkt->data);
	g_free(pkt);
}

static void janus_ice_free_queued_packet(janus_ice_queued_packet *pkt) {
	if(pkt == NULL || pkt == &janus_ice_start_gathering ||
			pkt == &janus_ice_add_candidates ||
			pkt == &janus_ice_dtls_handshake ||
			pkt == &janus_ice_media_stopped ||
			pkt == &janus_ice_hangup_peerconnection ||
			pkt == &janus_ice_detach_handle ||
			pkt == &janus_ice_data_ready) {
		return;
	}
	g_free(pkt->data);
	g_free(pkt->label);
	g_free(pkt->protocol);
	g_free(pkt);
}

/* Minimum and maximum value, in milliseconds, for the NACK queue/retransmissions (default=200ms/1000ms) */
#define DEFAULT_MIN_NACK_QUEUE	200
#define DEFAULT_MAX_NACK_QUEUE	1000
/* Maximum ignore count after retransmission (200ms) */
#define MAX_NACK_IGNORE			200000

static gboolean nack_optimizations = FALSE;
void janus_set_nack_optimizations_enabled(gboolean optimize) {
	nack_optimizations = optimize;
}
gboolean janus_is_nack_optimizations_enabled(void) {
	return nack_optimizations;
}

static uint16_t min_nack_queue = DEFAULT_MIN_NACK_QUEUE;
void janus_set_min_nack_queue(uint16_t mnq) {
	min_nack_queue = mnq < DEFAULT_MAX_NACK_QUEUE ? mnq : DEFAULT_MAX_NACK_QUEUE;
	if(min_nack_queue == 0)
		JANUS_LOG(LOG_VERB, "Disabling NACK queue\n");
	else
		JANUS_LOG(LOG_VERB, "Setting min NACK queue to %dms\n", min_nack_queue);
}
uint16_t janus_get_min_nack_queue(void) {
	return min_nack_queue;
}
/* Helper to clean old NACK packets in the buffer when they exceed the queue time limit */
static void janus_cleanup_nack_buffer(gint64 now, janus_ice_stream *stream, gboolean audio, gboolean video) {
	if(stream && stream->component) {
		janus_ice_component *component = stream->component;
		if(audio && component->audio_retransmit_buffer) {
			janus_rtp_packet *p = (janus_rtp_packet *)g_queue_peek_head(component->audio_retransmit_buffer);
			while(p && (!now || (now - p->created >= (gint64)stream->nack_queue_ms*1000))) {
				/* Packet is too old, get rid of it */
				g_queue_pop_head(component->audio_retransmit_buffer);
				/* Remove from hashtable too */
				janus_rtp_header *header = (janus_rtp_header *)p->data;
				guint16 seq = ntohs(header->seq_number);
				g_hash_table_remove(component->audio_retransmit_seqs, GUINT_TO_POINTER(seq));
				/* Free the packet */
				janus_ice_free_rtp_packet(p);
				p = (janus_rtp_packet *)g_queue_peek_head(component->audio_retransmit_buffer);
			}
		}
		if(video && component->video_retransmit_buffer) {
			janus_rtp_packet *p = (janus_rtp_packet *)g_queue_peek_head(component->video_retransmit_buffer);
			while(p && (!now || (now - p->created >= (gint64)stream->nack_queue_ms*1000))) {
				/* Packet is too old, get rid of it */
				g_queue_pop_head(component->video_retransmit_buffer);
				/* Remove from hashtable too */
				janus_rtp_header *header = (janus_rtp_header *)p->data;
				guint16 seq = ntohs(header->seq_number);
				g_hash_table_remove(component->video_retransmit_seqs, GUINT_TO_POINTER(seq));
				/* Free the packet */
				janus_ice_free_rtp_packet(p);
				p = (janus_rtp_packet *)g_queue_peek_head(component->video_retransmit_buffer);
			}
		}
	}
}


#define SEQ_MISSING_WAIT 12000 /*  12ms */
#define SEQ_NACKED_WAIT 155000 /* 155ms */
/* janus_seq_info list functions */
static void janus_seq_append(janus_seq_info **head, janus_seq_info *new_seq) {
	if(*head == NULL) {
		new_seq->prev = new_seq;
		new_seq->next = new_seq;
		*head = new_seq;
	} else {
		janus_seq_info *last_seq = (*head)->prev;
		new_seq->prev = last_seq;
		new_seq->next = *head;
		(*head)->prev = new_seq;
		last_seq->next = new_seq;
	}
}
static janus_seq_info *janus_seq_pop_head(janus_seq_info **head) {
	janus_seq_info *pop_seq = *head;
	if(pop_seq) {
		janus_seq_info *new_head = pop_seq->next;
		if(pop_seq == new_head || new_head == NULL) {
			*head = NULL;
		} else {
			*head = new_head;
			new_head->prev = pop_seq->prev;
			new_head->prev->next = new_head;
		}
	}
	return pop_seq;
}
void janus_seq_list_free(janus_seq_info **head) {
	if(!*head)
		return;
	janus_seq_info *cur = *head;
	do {
		janus_seq_info *next = cur->next;
		g_free(cur);
		cur = next;
	} while(cur != *head);
	*head = NULL;
}
static int janus_seq_in_range(guint16 seqn, guint16 start, guint16 len) {
	/* Supports wrapping sequence (easier with int range) */
	int n = seqn;
	int nh = (1<<16) + n;
	int s = start;
	int e = s + len;
	return (s <= n && n < e) || (s <= nh && nh < e);
}


/* Internal method for relaying RTCP messages, optionally filtering them in case they come from plugins */
void janus_ice_relay_rtcp_internal(janus_ice_handle *handle, janus_plugin_rtcp *packet, gboolean filter_rtcp);


/* Map of active plugin sessions */
static GHashTable *plugin_sessions;
static janus_mutex plugin_sessions_mutex;
gboolean janus_plugin_session_is_alive(janus_plugin_session *plugin_session) {
	if(plugin_session == NULL || plugin_session < (janus_plugin_session *)0x1000 ||
			g_atomic_int_get(&plugin_session->stopped))
		return FALSE;
	/* Make sure this plugin session is still alive */
	janus_mutex_lock_nodebug(&plugin_sessions_mutex);
	janus_plugin_session *result = g_hash_table_lookup(plugin_sessions, plugin_session);
	janus_mutex_unlock_nodebug(&plugin_sessions_mutex);
	if(result == NULL) {
		JANUS_LOG(LOG_ERR, "Invalid plugin session (%p)\n", plugin_session);
	}
	return (result != NULL);
}
static void janus_plugin_session_dereference(janus_plugin_session *plugin_session) {
	if(plugin_session)
		janus_refcount_decrease(&plugin_session->ref);
}


static void janus_ice_clear_queued_candidates(janus_ice_handle *handle) {
	if(handle == NULL || handle->queued_candidates == NULL) {
		return;
	}
	while(g_async_queue_length(handle->queued_candidates) > 0) {
		(void)g_async_queue_try_pop(handle->queued_candidates);
	}
}

static void janus_ice_clear_queued_packets(janus_ice_handle *handle) {
	if(handle == NULL || handle->queued_packets == NULL) {
		return;
	}
	janus_ice_queued_packet *pkt = NULL;
	while(g_async_queue_length(handle->queued_packets) > 0) {
		pkt = g_async_queue_try_pop(handle->queued_packets);
		janus_ice_free_queued_packet(pkt);
	}
}


static void janus_ice_notify_trickle(janus_ice_handle *handle, char *buffer) {
	if(handle == NULL)
		return;
	char cbuffer[200];
	if(buffer != NULL)
		g_snprintf(cbuffer, sizeof(cbuffer), "candidate:%s", buffer);
	/* Send a "trickle" event to the browser */
	janus_session *session = (janus_session *)handle->session;
	if(session == NULL)
		return;
	json_t *event = json_object();
	json_object_set_new(event, "janus", json_string("trickle"));
	json_object_set_new(event, "session_id", json_integer(session->session_id));
	json_object_set_new(event, "sender", json_integer(handle->handle_id));
	if(opaqueid_in_api && handle->opaque_id != NULL)
		json_object_set_new(event, "opaque_id", json_string(handle->opaque_id));
	json_t *candidate = json_object();
	if(buffer != NULL) {
		json_object_set_new(candidate, "sdpMid", json_string(handle->stream_mid));
		json_object_set_new(candidate, "sdpMLineIndex", json_integer(0));
		json_object_set_new(candidate, "candidate", json_string(cbuffer));
	} else {
		json_object_set_new(candidate, "completed", json_true());
	}
	json_object_set_new(event, "candidate", candidate);
	/* Send the event */
	JANUS_LOG(LOG_VERB, "[%"SCNu64"] Sending trickle event (%s) to transport...\n",
		handle->handle_id, buffer ? "candidate" : "end-of-candidates");
	janus_session_notify_event(session, event);
}

static void janus_ice_notify_media(janus_ice_handle *handle, gboolean video, int substream, gboolean up) {
	if(handle == NULL)
		return;
	/* Prepare JSON event to notify user/application */
	JANUS_LOG(LOG_VERB, "[%"SCNu64"] Notifying that we %s receiving %s\n",
		handle->handle_id, up ? "are" : "are NOT", video ? "video" : "audio");
	janus_session *session = (janus_session *)handle->session;
	if(session == NULL)
		return;
	json_t *event = json_object();
	json_object_set_new(event, "janus", json_string("media"));
	json_object_set_new(event, "session_id", json_integer(session->session_id));
	json_object_set_new(event, "sender", json_integer(handle->handle_id));
	if(opaqueid_in_api && handle->opaque_id != NULL)
		json_object_set_new(event, "opaque_id", json_string(handle->opaque_id));
	json_object_set_new(event, "type", json_string(video ? "video" : "audio"));
	if(video && handle->stream && handle->stream->video_rtcp_ctx[1] != NULL)
		json_object_set_new(event, "substream", json_integer(substream));
	json_object_set_new(event, "receiving", up ? json_true() : json_false());
	if(!up && no_media_timer > 1)
		json_object_set_new(event, "seconds", json_integer(no_media_timer));
	/* Send the event */
	JANUS_LOG(LOG_VERB, "[%"SCNu64"] Sending event to transport...\n", handle->handle_id);
	janus_session_notify_event(session, event);
	/* Notify event handlers as well */
	if(janus_events_is_enabled()) {
		json_t *info = json_object();
		json_object_set_new(info, "media", json_string(video ? "video" : "audio"));
		if(video && handle->stream && handle->stream->video_rtcp_ctx[1] != NULL)
			json_object_set_new(info, "substream", json_integer(substream));
		json_object_set_new(info, "receiving", up ? json_true() : json_false());
		if(!up && no_media_timer > 1)
			json_object_set_new(info, "seconds", json_integer(no_media_timer));
		janus_events_notify_handlers(JANUS_EVENT_TYPE_MEDIA, JANUS_EVENT_SUBTYPE_MEDIA_STATE,
			session->session_id, handle->handle_id, handle->opaque_id, info);
	}
}

void janus_ice_notify_hangup(janus_ice_handle *handle, const char *reason) {
	if(handle == NULL)
		return;
	/* Prepare JSON event to notify user/application */
	JANUS_LOG(LOG_VERB, "[%"SCNu64"] Notifying WebRTC hangup; %p\n", handle->handle_id, handle);
	janus_session *session = (janus_session *)handle->session;
	if(session == NULL)
		return;
	json_t *event = json_object();
	json_object_set_new(event, "janus", json_string("hangup"));
	json_object_set_new(event, "session_id", json_integer(session->session_id));
	json_object_set_new(event, "sender", json_integer(handle->handle_id));
	if(opaqueid_in_api && handle->opaque_id != NULL)
		json_object_set_new(event, "opaque_id", json_string(handle->opaque_id));
	if(reason != NULL)
		json_object_set_new(event, "reason", json_string(reason));
	/* Send the event */
	JANUS_LOG(LOG_VERB, "[%"SCNu64"] Sending event to transport...; %p\n", handle->handle_id, handle);
	janus_session_notify_event(session, event);
	/* Notify event handlers as well */
	if(janus_events_is_enabled()) {
		json_t *info = json_object();
		json_object_set_new(info, "connection", json_string("hangup"));
		if(reason != NULL)
			json_object_set_new(info, "reason", json_string(reason));
		janus_events_notify_handlers(JANUS_EVENT_TYPE_WEBRTC, JANUS_EVENT_SUBTYPE_WEBRTC_STATE,
			session->session_id, handle->handle_id, handle->opaque_id, info);
	}
}


/* Trickle helpers */
janus_ice_trickle *janus_ice_trickle_new(const char *transaction, json_t *candidate) {
	if(transaction == NULL || candidate == NULL)
		return NULL;
	janus_ice_trickle *trickle = g_malloc(sizeof(janus_ice_trickle));
	trickle->handle = NULL;
	trickle->received = janus_get_monotonic_time();
	trickle->transaction = g_strdup(transaction);
	trickle->candidate = json_deep_copy(candidate);
	return trickle;
}

gint janus_ice_trickle_parse(janus_ice_handle *handle, json_t *candidate, const char **error) {
	const char *ignore_error = NULL;
	if(error == NULL) {
		error = &ignore_error;
	}
	if(handle == NULL) {
		*error = "Invalid handle";
		return JANUS_ERROR_HANDLE_NOT_FOUND;
	}
	/* Parse trickle candidate */
	if(!json_is_object(candidate) || json_object_get(candidate, "completed") != NULL) {
		JANUS_LOG(LOG_VERB, "No more remote candidates for handle %"SCNu64"!\n", handle->handle_id);
		janus_flags_set(&handle->webrtc_flags, JANUS_ICE_HANDLE_WEBRTC_ALL_TRICKLES);
	} else {
		/* Handle remote candidate */
		json_t *mid = json_object_get(candidate, "sdpMid");
		if(mid && !json_is_string(mid)) {
			*error = "Trickle error: invalid element type (sdpMid should be a string)";
			return JANUS_ERROR_INVALID_ELEMENT_TYPE;
		}
		json_t *mline = json_object_get(candidate, "sdpMLineIndex");
		if(mline && (!json_is_integer(mline) || json_integer_value(mline) < 0)) {
			*error = "Trickle error: invalid element type (sdpMLineIndex should be a positive integer)";
			return JANUS_ERROR_INVALID_ELEMENT_TYPE;
		}
		if(!mid && !mline) {
			*error = "Trickle error: missing mandatory element (sdpMid or sdpMLineIndex)";
			return JANUS_ERROR_MISSING_MANDATORY_ELEMENT;
		}
		json_t *rc = json_object_get(candidate, "candidate");
		if(!rc) {
			*error = "Trickle error: missing mandatory element (candidate)";
			return JANUS_ERROR_MISSING_MANDATORY_ELEMENT;
		}
		if(!json_is_string(rc)) {
			*error = "Trickle error: invalid element type (candidate should be a string)";
			return JANUS_ERROR_INVALID_ELEMENT_TYPE;
		}
		JANUS_LOG(LOG_VERB, "[%"SCNu64"] Trickle candidate (%s): %s\n", handle->handle_id, json_string_value(mid), json_string_value(rc));
		/* Parse it */
		int sdpMLineIndex = mline ? json_integer_value(mline) : -1;
		const char *sdpMid = json_string_value(mid);
		if(sdpMLineIndex > 0 || (handle->stream_mid && sdpMid && strcmp(handle->stream_mid, sdpMid))) {
			/* FIXME We bundle everything, so we ignore candidates for anything beyond the first m-line */
			JANUS_LOG(LOG_VERB, "[%"SCNu64"] Got a mid='%s' candidate (index %d) but we're bundling, ignoring...\n",
				handle->handle_id, json_string_value(mid), sdpMLineIndex);
			return 0;
		}
		janus_ice_stream *stream = handle->stream;
		if(stream == NULL) {
			*error = "Trickle error: invalid element type (no such stream)";
			return JANUS_ERROR_TRICKE_INVALID_STREAM;
		}
		int res = janus_sdp_parse_candidate(stream, json_string_value(rc), 1);
		if(res != 0) {
			JANUS_LOG(LOG_ERR, "[%"SCNu64"] Failed to parse candidate... (%d)\n", handle->handle_id, res);
			/* FIXME Should we return an error? */
		}
	}
	return 0;
}

void janus_ice_trickle_destroy(janus_ice_trickle *trickle) {
	if(trickle == NULL)
		return;
	g_free(trickle->transaction);
	trickle->transaction = NULL;
	if(trickle->candidate)
		json_decref(trickle->candidate);
	trickle->candidate = NULL;
	g_free(trickle);
}


/* libnice initialization */
void janus_ice_init(gboolean ice_lite, gboolean ice_tcp, gboolean full_trickle, gboolean ignore_mdns,
		gboolean ipv6, gboolean ipv6_linklocal, uint16_t rtp_min_port, uint16_t rtp_max_port) {
	janus_ice_lite_enabled = ice_lite;
	janus_ice_tcp_enabled = ice_tcp;
	janus_full_trickle_enabled = full_trickle;
	janus_mdns_enabled = !ignore_mdns;
	janus_ipv6_enabled = ipv6;
	if(ipv6)
		janus_ipv6_linklocal_enabled = ipv6_linklocal;
	JANUS_LOG(LOG_INFO, "Initializing ICE stuff (%s mode, ICE-TCP candidates %s, %s-trickle, IPv6 support %s)\n",
		janus_ice_lite_enabled ? "Lite" : "Full",
		janus_ice_tcp_enabled ? "enabled" : "disabled",
		janus_full_trickle_enabled ? "full" : "half",
		janus_ipv6_enabled ? "enabled" : "disabled");
	if(janus_ice_tcp_enabled) {
#ifndef HAVE_LIBNICE_TCP
		JANUS_LOG(LOG_WARN, "libnice version < 0.1.8, disabling ICE-TCP support\n");
		janus_ice_tcp_enabled = FALSE;
#else
		if(!janus_ice_lite_enabled) {
			JANUS_LOG(LOG_WARN, "You may experience problems when having ICE-TCP enabled without having ICE Lite enabled too in libnice\n");
		}
#endif
	}
	/* libnice debugging is disabled unless explicitly stated */
	nice_debug_disable(TRUE);

	/*! \note The RTP/RTCP port range configuration may be just a placeholder: for
	 * instance, libnice supports this since 0.1.0, but the 0.1.3 on Fedora fails
	 * when linking with an undefined reference to \c nice_agent_set_port_range
	 * so this is checked by the install.sh script in advance. */
	rtp_range_min = rtp_min_port;
	rtp_range_max = rtp_max_port;
	if(rtp_range_max < rtp_range_min) {
		JANUS_LOG(LOG_WARN, "Invalid ICE port range: %"SCNu16" > %"SCNu16"\n", rtp_range_min, rtp_range_max);
	} else if(rtp_range_min > 0 || rtp_range_max > 0) {
#ifndef HAVE_PORTRANGE
		JANUS_LOG(LOG_WARN, "nice_agent_set_port_range unavailable, port range disabled\n");
#else
		JANUS_LOG(LOG_INFO, "ICE port range: %"SCNu16"-%"SCNu16"\n", rtp_range_min, rtp_range_max);
#endif
	}
	if(!janus_mdns_enabled)
		JANUS_LOG(LOG_WARN, "mDNS resolution disabled, .local candidates will be ignored\n");

	/* We keep track of plugin sessions to avoid problems */
	plugin_sessions = g_hash_table_new_full(NULL, NULL, NULL, (GDestroyNotify)janus_plugin_session_dereference);
	janus_mutex_init(&plugin_sessions_mutex);

#ifdef HAVE_TURNRESTAPI
	/* Initialize the TURN REST API client stack, whether we're going to use it or not */
	janus_turnrest_init();
#endif

}

void janus_ice_deinit(void) {
#ifdef HAVE_TURNRESTAPI
	janus_turnrest_deinit();
#endif
}

int janus_ice_test_stun_server(janus_network_address *addr, uint16_t port,
		uint16_t local_port, janus_network_address *public_addr, uint16_t *public_port) {
	if(!addr || !public_addr)
		return -1;
	/* Test the STUN server */
	StunAgent stun;
	stun_agent_init (&stun, STUN_ALL_KNOWN_ATTRIBUTES, STUN_COMPATIBILITY_RFC5389, 0);
	StunMessage msg;
	uint8_t buf[1500];
	size_t len = stun_usage_bind_create(&stun, &msg, buf, 1500);
	JANUS_LOG(LOG_INFO, "Testing STUN server: message is of %zu bytes\n", len);
	/* Use the janus_network_address info to drive the socket creation */
	int fd = socket(addr->family, SOCK_DGRAM, 0);
	if(fd < 0) {
		JANUS_LOG(LOG_FATAL, "Error creating socket for STUN BINDING test\n");
		return -1;
	}
	struct sockaddr *address = NULL, *remote = NULL;
	struct sockaddr_in address4 = { 0 }, remote4 = { 0 };
	struct sockaddr_in6 address6 = { 0 }, remote6 = { 0 };
	socklen_t addrlen = 0;
	if(addr->family == AF_INET) {
		memset(&address4, 0, sizeof(address4));
		address4.sin_family = AF_INET;
		address4.sin_port = htons(local_port);
		address4.sin_addr.s_addr = INADDR_ANY;
		memset(&remote4, 0, sizeof(remote4));
		remote4.sin_family = AF_INET;
		remote4.sin_port = htons(port);
		memcpy(&remote4.sin_addr, &addr->ipv4, sizeof(addr->ipv4));
		address = (struct sockaddr *)(&address4);
		remote = (struct sockaddr *)(&remote4);
		addrlen = sizeof(remote4);
	} else if(addr->family == AF_INET6) {
		memset(&address6, 0, sizeof(address6));
		address6.sin6_family = AF_INET6;
		address6.sin6_port = htons(local_port);
		address6.sin6_addr = in6addr_any;
		memset(&remote6, 0, sizeof(remote6));
		remote6.sin6_family = AF_INET6;
		remote6.sin6_port = htons(port);
		memcpy(&remote6.sin6_addr, &addr->ipv6, sizeof(addr->ipv6));
		remote6.sin6_addr = addr->ipv6;
		address = (struct sockaddr *)(&address6);
		remote = (struct sockaddr *)(&remote6);
		addrlen = sizeof(remote6);
	}
	if(bind(fd, address, addrlen) < 0) {
		JANUS_LOG(LOG_FATAL, "Bind failed for STUN BINDING test: %d (%s)\n", errno, g_strerror(errno));
		close(fd);
		return -1;
	}
	int bytes = sendto(fd, buf, len, 0, remote, addrlen);
	if(bytes < 0) {
		JANUS_LOG(LOG_FATAL, "Error sending STUN BINDING test\n");
		close(fd);
		return -1;
	}
	JANUS_LOG(LOG_VERB, "  >> Sent %d bytes, waiting for reply...\n", bytes);
	struct timeval timeout;
	fd_set readfds;
	FD_ZERO(&readfds);
	FD_SET(fd, &readfds);
	timeout.tv_sec = 5;	/* FIXME Don't wait forever */
	timeout.tv_usec = 0;
	int err = select(fd+1, &readfds, NULL, NULL, &timeout);
	if(err < 0) {
		JANUS_LOG(LOG_FATAL, "Error waiting for a response to our STUN BINDING test: %d (%s)\n", errno, g_strerror(errno));
		close(fd);
		return -1;
	}
	if(!FD_ISSET(fd, &readfds)) {
		JANUS_LOG(LOG_FATAL, "No response to our STUN BINDING test\n");
		close(fd);
		return -1;
	}
	bytes = recvfrom(fd, buf, 1500, 0, remote, &addrlen);
	JANUS_LOG(LOG_VERB, "  >> Got %d bytes...\n", bytes);
	close(fd);
	if(bytes < 0) {
		JANUS_LOG(LOG_FATAL, "Failed to receive STUN\n");
		return -1;
	}
	if(stun_agent_validate (&stun, &msg, buf, bytes, NULL, NULL) != STUN_VALIDATION_SUCCESS) {
		JANUS_LOG(LOG_FATAL, "Failed to validate STUN BINDING response\n");
		return -1;
	}
	StunClass class = stun_message_get_class(&msg);
	StunMethod method = stun_message_get_method(&msg);
	if(class != STUN_RESPONSE || method != STUN_BINDING) {
		JANUS_LOG(LOG_FATAL, "Unexpected STUN response: %d/%d\n", class, method);
		return -1;
	}
	StunMessageReturn ret = stun_message_find_xor_addr(&msg, STUN_ATTRIBUTE_XOR_MAPPED_ADDRESS, (struct sockaddr_storage *)address, &addrlen);
	JANUS_LOG(LOG_VERB, "  >> XOR-MAPPED-ADDRESS: %d\n", ret);
	if(ret == STUN_MESSAGE_RETURN_SUCCESS) {
		if(janus_network_address_from_sockaddr(address, public_addr) != 0) {
			JANUS_LOG(LOG_ERR, "Could not resolve XOR-MAPPED-ADDRESS...\n");
			return -1;
		}
		if(public_port != NULL) {
			if(address->sa_family == AF_INET) {
				struct sockaddr_in *addr = (struct sockaddr_in *)address;
				*public_port = ntohs(addr->sin_port);
			} else if(address->sa_family == AF_INET6) {
				struct sockaddr_in6 *addr = (struct sockaddr_in6 *)address;
				*public_port = ntohs(addr->sin6_port);
			}
		}
		return 0;
	}
	ret = stun_message_find_addr(&msg, STUN_ATTRIBUTE_MAPPED_ADDRESS, (struct sockaddr_storage *)address, &addrlen);
	JANUS_LOG(LOG_VERB, "  >> MAPPED-ADDRESS: %d\n", ret);
	if(ret == STUN_MESSAGE_RETURN_SUCCESS) {
		if(janus_network_address_from_sockaddr(address, public_addr) != 0) {
			JANUS_LOG(LOG_ERR, "Could not resolve MAPPED-ADDRESS...\n");
			return -1;
		}
		if(public_port != NULL) {
			if(address->sa_family == AF_INET) {
				struct sockaddr_in *addr = (struct sockaddr_in *)address;
				*public_port = ntohs(addr->sin_port);
			} else if(address->sa_family == AF_INET6) {
				struct sockaddr_in6 *addr = (struct sockaddr_in6 *)address;
				*public_port = ntohs(addr->sin6_port);
			}
		}
		return 0;
	}
	/* No usable attribute? */
	JANUS_LOG(LOG_ERR, "No XOR-MAPPED-ADDRESS or MAPPED-ADDRESS...\n");
	return -1;
}

int janus_ice_set_stun_server(gchar *stun_server, uint16_t stun_port) {
	if(stun_server == NULL)
		return 0;	/* No initialization needed */
	if(stun_port == 0)
		stun_port = 3478;
	JANUS_LOG(LOG_INFO, "STUN server to use: %s:%u\n", stun_server, stun_port);
	/* Resolve address to get an IP */
	struct addrinfo *res = NULL;
	janus_network_address addr;
	janus_network_address_string_buffer addr_buf;
	if(getaddrinfo(stun_server, NULL, NULL, &res) != 0 ||
			janus_network_address_from_sockaddr(res->ai_addr, &addr) != 0 ||
			janus_network_address_to_string_buffer(&addr, &addr_buf) != 0) {
		JANUS_LOG(LOG_ERR, "Could not resolve %s...\n", stun_server);
		if(res)
			freeaddrinfo(res);
		return -1;
	}
	freeaddrinfo(res);
	janus_stun_server = g_strdup(janus_network_address_string_from_buffer(&addr_buf));
	if(janus_stun_server == NULL) {
		JANUS_LOG(LOG_ERR, "Could not resolve %s...\n", stun_server);
		return -1;
	}
	janus_stun_port = stun_port;
	JANUS_LOG(LOG_INFO, "  >> %s:%u (%s)\n", janus_stun_server, janus_stun_port, addr.family == AF_INET ? "IPv4" : "IPv6");

	/* Test the STUN server */
	janus_network_address public_addr = { 0 };
	if(janus_ice_test_stun_server(&addr, janus_stun_port, 0, &public_addr, NULL) < 0) {
		g_free(janus_stun_server);
		janus_stun_server = NULL;
		return -1;
	}
	if(janus_network_address_to_string_buffer(&public_addr, &addr_buf) != 0) {
		JANUS_LOG(LOG_ERR, "Could not resolve public address...\n");
		g_free(janus_stun_server);
		janus_stun_server = NULL;
		return -1;
	}
	const char *public_ip = janus_network_address_string_from_buffer(&addr_buf);
	JANUS_LOG(LOG_INFO, "  >> Our public address is %s\n", public_ip);
	janus_add_public_ip(public_ip);
	return 0;
}

int janus_ice_set_turn_server(gchar *turn_server, uint16_t turn_port, gchar *turn_type, gchar *turn_user, gchar *turn_pwd) {
	if(turn_server == NULL)
		return 0;	/* No initialization needed */
	if(turn_type == NULL)
		turn_type = (char *)"udp";
	if(turn_port == 0)
		turn_port = 3478;
	JANUS_LOG(LOG_INFO, "TURN server to use: %s:%u (%s)\n", turn_server, turn_port, turn_type);
	if(!strcasecmp(turn_type, "udp")) {
		janus_turn_type = NICE_RELAY_TYPE_TURN_UDP;
	} else if(!strcasecmp(turn_type, "tcp")) {
		janus_turn_type = NICE_RELAY_TYPE_TURN_TCP;
	} else if(!strcasecmp(turn_type, "tls")) {
		janus_turn_type = NICE_RELAY_TYPE_TURN_TLS;
	} else {
		JANUS_LOG(LOG_ERR, "Unsupported relay type '%s'...\n", turn_type);
		return -1;
	}
	/* Resolve address to get an IP */
	struct addrinfo *res = NULL;
	janus_network_address addr;
	janus_network_address_string_buffer addr_buf;
	if(getaddrinfo(turn_server, NULL, NULL, &res) != 0 ||
			janus_network_address_from_sockaddr(res->ai_addr, &addr) != 0 ||
			janus_network_address_to_string_buffer(&addr, &addr_buf) != 0) {
		JANUS_LOG(LOG_ERR, "Could not resolve %s...\n", turn_server);
		if(res)
			freeaddrinfo(res);
		return -1;
	}
	freeaddrinfo(res);
	g_free(janus_turn_server);
	janus_turn_server = g_strdup(janus_network_address_string_from_buffer(&addr_buf));
	if(janus_turn_server == NULL) {
		JANUS_LOG(LOG_ERR, "Could not resolve %s...\n", turn_server);
		return -1;
	}
	janus_turn_port = turn_port;
	JANUS_LOG(LOG_VERB, "  >> %s:%u\n", janus_turn_server, janus_turn_port);
	g_free(janus_turn_user);
	janus_turn_user = NULL;
	if(turn_user)
		janus_turn_user = g_strdup(turn_user);
	g_free(janus_turn_pwd);
	janus_turn_pwd = NULL;
	if(turn_pwd)
		janus_turn_pwd = g_strdup(turn_pwd);
	return 0;
}

int janus_ice_set_turn_rest_api(gchar *api_server, gchar *api_key, gchar *api_method, uint api_timeout) {
#ifndef HAVE_TURNRESTAPI
	JANUS_LOG(LOG_ERR, "Janus has been built with no libcurl support, TURN REST API unavailable\n");
	return -1;
#else
	if(api_server != NULL &&
			(strstr(api_server, "http://") != api_server && strstr(api_server, "https://") != api_server)) {
		JANUS_LOG(LOG_ERR, "Invalid TURN REST API backend: not an HTTP address\n");
		return -1;
	}
	janus_turnrest_set_backend(api_server, api_key, api_method, api_timeout);
	JANUS_LOG(LOG_INFO, "TURN REST API backend: %s\n", api_server ? api_server : "(disabled)");
#endif
	return 0;
}


/* ICE stuff */
static const gchar *janus_ice_state_name[] =
{
	"disconnected",
	"gathering",
	"connecting",
	"connected",
	"ready",
	"failed"
};
const gchar *janus_get_ice_state_name(gint state) {
	if(state < 0 || state > 5)
		return NULL;
	return janus_ice_state_name[state];
}


/* Thread to take care of the handle loop */
static void *janus_ice_handle_thread(void *data) {
	janus_ice_handle *handle = data;
	JANUS_LOG(LOG_VERB, "[%"SCNu64"] Handle thread started; %p\n", handle->handle_id, handle);
	if(handle->mainloop == NULL) {
		JANUS_LOG(LOG_ERR, "[%"SCNu64"] Invalid loop...\n", handle->handle_id);
		janus_refcount_decrease(&handle->ref);
		g_thread_unref(g_thread_self());
		return NULL;
	}
	JANUS_LOG(LOG_DBG, "[%"SCNu64"] Looping...\n", handle->handle_id);
	g_main_loop_run(handle->mainloop);
	janus_ice_webrtc_free(handle);
	handle->thread = NULL;
	JANUS_LOG(LOG_VERB, "[%"SCNu64"] Handle thread ended! %p\n", handle->handle_id, handle);
	/* Unref the handle */
	janus_refcount_decrease(&handle->ref);
	g_thread_unref(g_thread_self());
	return NULL;
}

janus_ice_handle *janus_ice_handle_create(void *core_session, const char *opaque_id, const char *token) {
	if(core_session == NULL)
		return NULL;
	janus_session *session = (janus_session *)core_session;
	janus_ice_handle *handle = NULL;
	guint64 handle_id = 0;
	while(handle_id == 0) {
		handle_id = janus_random_uint64();
		handle = janus_session_handles_find(session, handle_id);
		if(handle != NULL) {
			/* Handle ID already taken, try another one */
			janus_refcount_decrease(&handle->ref);	/* janus_session_handles_find increases it */
			handle_id = 0;
		}
	}
	handle = (janus_ice_handle *)g_malloc0(sizeof(janus_ice_handle));
	JANUS_LOG(LOG_INFO, "Creating new handle in session %"SCNu64": %"SCNu64"; %p %p\n", session->session_id, handle_id, core_session, handle);
	janus_refcount_init(&handle->ref, janus_ice_handle_free);
	janus_refcount_increase(&session->ref);
	handle->session = core_session;
	if(opaque_id)
		handle->opaque_id = g_strdup(opaque_id);
	if(token)
		handle->token = g_strdup(token);
	handle->created = janus_get_monotonic_time();
	handle->handle_id = handle_id;
	handle->app = NULL;
	handle->app_handle = NULL;
	handle->queued_candidates = g_async_queue_new();
	handle->queued_packets = g_async_queue_new();
	janus_mutex_init(&handle->mutex);
	janus_session_handles_insert(session, handle);
	return handle;
}

gint janus_ice_handle_attach_plugin(void *core_session, janus_ice_handle *handle, janus_plugin *plugin, int loop_index) {
	if(core_session == NULL)
		return JANUS_ERROR_SESSION_NOT_FOUND;
	janus_session *session = (janus_session *)core_session;
	if(plugin == NULL)
		return JANUS_ERROR_PLUGIN_NOT_FOUND;
	if(handle == NULL)
		return JANUS_ERROR_HANDLE_NOT_FOUND;
	if(handle->app != NULL) {
		/* This handle is already attached to a plugin */
		return JANUS_ERROR_PLUGIN_ATTACH;
	}
	int error = 0;
	janus_plugin_session *session_handle = g_malloc(sizeof(janus_plugin_session));
	session_handle->gateway_handle = handle;
	session_handle->plugin_handle = NULL;
	g_atomic_int_set(&session_handle->stopped, 0);
	plugin->create_session(session_handle, &error);
	if(error) {
		/* TODO Make error struct to pass verbose information */
		g_free(session_handle);
		return error;
	}
	janus_refcount_init(&session_handle->ref, janus_ice_plugin_session_free);
	/* Handle and plugin session reference each other */
	janus_refcount_increase(&session_handle->ref);
	janus_refcount_increase(&handle->ref);
	handle->app = plugin;
	handle->app_handle = session_handle;
	/* Add this plugin session to active sessions map */
	janus_mutex_lock(&plugin_sessions_mutex);
	g_hash_table_insert(plugin_sessions, session_handle, session_handle);
	janus_mutex_unlock(&plugin_sessions_mutex);
	/* Create a new context, loop, and source */
	if(static_event_loops == 0) {
		handle->mainctx = g_main_context_new();
		handle->mainloop = g_main_loop_new(handle->mainctx, FALSE);
	} else {
		/* We're actually using static event loops, pick one from the list */
		if(!allow_loop_indication && loop_index > -1) {
			JANUS_LOG(LOG_WARN, "[%"SCNu64"] Manual allocation of event loops forbidden, ignoring provided loop index %d\n", handle->handle_id, loop_index);
		}
		janus_refcount_increase(&handle->ref);
		janus_mutex_lock(&event_loops_mutex);
		gboolean automatic_selection = TRUE;
		if(allow_loop_indication && loop_index != -1) {
			/* The API can drive the selection and an index was provided, check if it exists */
			janus_ice_static_event_loop *loop = g_slist_nth_data(event_loops, loop_index);
			if(loop == NULL) {
				JANUS_LOG(LOG_WARN, "[%"SCNu64"] Invalid loop index %d, picking event loop automatically\n", handle->handle_id, loop_index);
			} else {
				janus_refcount_increase(&loop->ref);
				automatic_selection = FALSE;
				handle->mainctx = loop->mainctx;
				handle->mainloop = loop->mainloop;
				loop->handles++;
				JANUS_LOG(LOG_VERB, "[%"SCNu64"] Manually added handle to loop #%d\n", handle->handle_id, loop->id);
			}
		}
		if(automatic_selection) {
			/* Pick an available loop automatically (least loaded) */
			int handles = -1;
			janus_ice_static_event_loop *loop = NULL;
			GSList *l = event_loops;
			while(l) {
				janus_ice_static_event_loop *el = (janus_ice_static_event_loop *)l->data;
				if(el->handles == 0) {
					/* Best option, stop here */
					loop = el;
					break;
				}
				if(handles == -1 || el->handles < handles) {
					handles = el->handles;
					loop = el;
				}
				l = l->next;
			}
			janus_refcount_increase(&loop->ref);
			loop->handles++;
			handle->mainctx = loop->mainctx;
			handle->mainloop = loop->mainloop;
			handle->static_event_loop = loop;
			JANUS_LOG(LOG_VERB, "[%"SCNu64"] Automatically added handle to loop #%d\n", handle->handle_id, loop->id);
		}
		janus_mutex_unlock(&event_loops_mutex);
	}
	handle->rtp_source = janus_ice_outgoing_traffic_create(handle, (GDestroyNotify)g_free);
	g_source_set_priority(handle->rtp_source, G_PRIORITY_DEFAULT);
	g_source_attach(handle->rtp_source, handle->mainctx);
	if(static_event_loops == 0) {
		/* Now spawn a thread for this loop */
		GError *terror = NULL;
		char tname[16];
		g_snprintf(tname, sizeof(tname), "hloop %"SCNu64, handle->handle_id);
		janus_refcount_increase(&handle->ref);
		handle->thread = g_thread_try_new(tname, &janus_ice_handle_thread, handle, &terror);
		if(terror != NULL) {
			/* FIXME We should clear some resources... */
			JANUS_LOG(LOG_ERR, "[%"SCNu64"] Got error %d (%s) trying to launch the handle thread...\n",
				handle->handle_id, terror->code, terror->message ? terror->message : "??");
			g_error_free(terror);
			janus_refcount_decrease(&handle->ref);	/* This is for the thread reference we just added */
			janus_ice_handle_destroy(session, handle);
			return -1;
		}
	}
	/* Notify event handlers */
	if(janus_events_is_enabled())
		janus_events_notify_handlers(JANUS_EVENT_TYPE_HANDLE, JANUS_EVENT_SUBTYPE_NONE,
			session->session_id, handle->handle_id, "attached", plugin->get_package(), handle->opaque_id, handle->token);
	return 0;
}

gint janus_ice_handle_destroy(void *core_session, janus_ice_handle *handle) {
	/* session->mutex has to be locked when calling this function */
	janus_session *session = (janus_session *)core_session;
	if(session == NULL)
		return JANUS_ERROR_SESSION_NOT_FOUND;
	if(handle == NULL)
		return JANUS_ERROR_HANDLE_NOT_FOUND;
	if(!g_atomic_int_compare_and_exchange(&handle->destroyed, 0, 1))
		return 0;
	/* First of all, hangup the PeerConnection, if any */
	janus_ice_webrtc_hangup(handle, "Detach");
	janus_flags_set(&handle->webrtc_flags, JANUS_ICE_HANDLE_WEBRTC_STOP);
	/* Remove the session from active sessions map */
	janus_mutex_lock(&plugin_sessions_mutex);
	gboolean found = g_hash_table_remove(plugin_sessions, handle->app_handle);
	if(!found) {
		janus_mutex_unlock(&plugin_sessions_mutex);
		return JANUS_ERROR_HANDLE_NOT_FOUND;
	}
	janus_mutex_unlock(&plugin_sessions_mutex);
	janus_mutex_lock(&event_loops_mutex);
	if(handle->static_event_loop != NULL) {
		janus_ice_static_event_loop *loop = (janus_ice_static_event_loop *)handle->static_event_loop;
		loop->handles--;
		janus_refcount_decrease(&loop->ref);
		JANUS_LOG(LOG_VERB, "[%"SCNu64"] Manually removed handle from loop #%d\n", handle->handle_id, loop->id);
	}
	janus_mutex_unlock(&event_loops_mutex);
	janus_plugin *plugin_t = (janus_plugin *)handle->app;
	if(plugin_t == NULL) {
		/* There was no plugin attached, probably something went wrong there */
		janus_flags_set(&handle->webrtc_flags, JANUS_ICE_HANDLE_WEBRTC_ALERT);
		janus_flags_set(&handle->webrtc_flags, JANUS_ICE_HANDLE_WEBRTC_STOP);
		if(handle->mainloop != NULL) {
			if(static_event_loops == 0 && handle->mainloop != NULL && g_main_loop_is_running(handle->mainloop)) {
				g_main_loop_quit(handle->mainloop);
			}
		}
		janus_refcount_decrease(&handle->ref);
		return 0;
	}
	JANUS_LOG(LOG_INFO, "Detaching handle from %s; %p %p %p %p\n", plugin_t->get_name(),
		handle, handle ? handle->app_handle : NULL,
		(handle && handle->app_handle) ? handle->app_handle->gateway_handle : NULL,
		(handle && handle->app_handle) ? handle->app_handle->plugin_handle : NULL);
	/* Actually detach handle... */
	if(g_atomic_int_compare_and_exchange(&handle->app_handle->stopped, 0, 1)) {
		/* Notify the plugin that the session's over (the plugin will
		 * remove the other reference to the plugin session handle) */
		g_async_queue_push(handle->queued_packets, &janus_ice_detach_handle);
		g_main_context_wakeup(handle->mainctx);
	}
	/* Get rid of the handle now */
	if(g_atomic_int_compare_and_exchange(&handle->dump_packets, 1, 0)) {
		janus_text2pcap_close(handle->text2pcap);
		g_clear_pointer(&handle->text2pcap, janus_text2pcap_free);
	}
	/* We only actually destroy the handle later */
	JANUS_LOG(LOG_VERB, "[%"SCNu64"] Handle detached, scheduling destruction\n", handle->handle_id);
	/* Unref the handle: we only unref the session too when actually freeing the handle, so that it is freed before that */
	janus_refcount_decrease(&handle->ref);
	return 0;
}

static void janus_ice_handle_free(const janus_refcount *handle_ref) {
	janus_ice_handle *handle = janus_refcount_containerof(handle_ref, janus_ice_handle, ref);
	/* This stack can be destroyed, free all the resources */
	janus_mutex_lock(&handle->mutex);
	if(handle->queued_candidates != NULL) {
		janus_ice_clear_queued_candidates(handle);
		g_async_queue_unref(handle->queued_candidates);
	}
	if(handle->queued_packets != NULL) {
		janus_ice_clear_queued_packets(handle);
		g_async_queue_unref(handle->queued_packets);
	}
	if(static_event_loops == 0 && handle->mainloop != NULL) {
		g_main_loop_unref(handle->mainloop);
		handle->mainloop = NULL;
	}
	if(static_event_loops == 0 && handle->mainctx != NULL) {
		g_main_context_unref(handle->mainctx);
		handle->mainctx = NULL;
	}
	janus_mutex_unlock(&handle->mutex);
	janus_ice_webrtc_free(handle);
	JANUS_LOG(LOG_INFO, "[%"SCNu64"] Handle and related resources freed; %p %p\n", handle->handle_id, handle, handle->session);
	/* Finally, unref the session and free the handle */
	if(handle->session != NULL) {
		janus_session *session = (janus_session *)handle->session;
		janus_refcount_decrease(&session->ref);
	}
	g_free(handle->opaque_id);
	g_free(handle->token);
	g_free(handle);
}

#ifdef HAVE_CLOSE_ASYNC
static void janus_ice_cb_agent_closed(GObject *src, GAsyncResult *result, gpointer data) {
	janus_ice_outgoing_traffic *t = (janus_ice_outgoing_traffic *)data;
	janus_ice_handle *handle = t->handle;

	JANUS_LOG(LOG_VERB, "[%"SCNu64"] Disposing nice agent %p\n", handle->handle_id, handle->agent);
	g_object_unref(handle->agent);
	handle->agent = NULL;
	g_source_unref((GSource *)t);
	janus_refcount_decrease(&handle->ref);
}
#endif

static void janus_ice_plugin_session_free(const janus_refcount *app_handle_ref) {
	janus_plugin_session *app_handle = janus_refcount_containerof(app_handle_ref, janus_plugin_session, ref);
	/* This app handle can be destroyed, free all the resources */
	if(app_handle->gateway_handle != NULL) {
		janus_ice_handle *handle = (janus_ice_handle *)app_handle->gateway_handle;
		app_handle->gateway_handle = NULL;
		handle->app_handle = NULL;
		janus_refcount_decrease(&handle->ref);
	}
	g_free(app_handle);
}

void janus_ice_webrtc_hangup(janus_ice_handle *handle, const char *reason) {
	if(handle == NULL)
		return;
	g_atomic_int_set(&handle->closepc, 0);
	if(janus_flags_is_set(&handle->webrtc_flags, JANUS_ICE_HANDLE_WEBRTC_ALERT))
		return;
	janus_flags_set(&handle->webrtc_flags, JANUS_ICE_HANDLE_WEBRTC_ALERT);
	janus_flags_set(&handle->webrtc_flags, JANUS_ICE_HANDLE_WEBRTC_CLEANING);
	janus_flags_clear(&handle->webrtc_flags, JANUS_ICE_HANDLE_WEBRTC_GOT_OFFER);
	janus_flags_clear(&handle->webrtc_flags, JANUS_ICE_HANDLE_WEBRTC_GOT_ANSWER);
	janus_flags_clear(&handle->webrtc_flags, JANUS_ICE_HANDLE_WEBRTC_NEGOTIATED);
	janus_flags_clear(&handle->webrtc_flags, JANUS_ICE_HANDLE_WEBRTC_HAS_AUDIO);
	janus_flags_clear(&handle->webrtc_flags, JANUS_ICE_HANDLE_WEBRTC_HAS_VIDEO);
	/* User will be notified only after the actual hangup */
	JANUS_LOG(LOG_VERB, "[%"SCNu64"] Hanging up PeerConnection because of a %s\n",
		handle->handle_id, reason);
	handle->hangup_reason = reason;
	/* Let's message the loop, we'll notify the plugin from there */
	if(handle->queued_packets != NULL) {
#if GLIB_CHECK_VERSION(2, 46, 0)
		g_async_queue_push_front(handle->queued_packets, &janus_ice_hangup_peerconnection);
#else
		g_async_queue_push(handle->queued_packets, &janus_ice_hangup_peerconnection);
#endif
		g_main_context_wakeup(handle->mainctx);
	}
}

static void janus_ice_webrtc_free(janus_ice_handle *handle) {
	if(handle == NULL)
		return;
	janus_mutex_lock(&handle->mutex);
	if(!handle->agent_created) {
		janus_flags_clear(&handle->webrtc_flags, JANUS_ICE_HANDLE_WEBRTC_NEW_DATACHAN_SDP);
		janus_flags_clear(&handle->webrtc_flags, JANUS_ICE_HANDLE_WEBRTC_READY);
		janus_flags_clear(&handle->webrtc_flags, JANUS_ICE_HANDLE_WEBRTC_CLEANING);
		janus_flags_clear(&handle->webrtc_flags, JANUS_ICE_HANDLE_WEBRTC_HAS_AGENT);
		janus_flags_clear(&handle->webrtc_flags, JANUS_ICE_HANDLE_WEBRTC_E2EE);
		janus_mutex_unlock(&handle->mutex);
		return;
	}
	handle->agent_created = 0;
	if(handle->stream != NULL) {
		janus_ice_stream_destroy(handle->stream);
		handle->stream = NULL;
	}
	if(handle->agent != NULL) {
#ifdef HAVE_CLOSE_ASYNC
		if(G_IS_OBJECT(handle->agent)) {
			JANUS_LOG(LOG_VERB, "[%"SCNu64"] Removing stream %d from agent %p\n",
				handle->handle_id, handle->stream_id, handle->agent);
			nice_agent_remove_stream(handle->agent, handle->stream_id);
			handle->stream_id = 0;
			JANUS_LOG(LOG_VERB, "[%"SCNu64"] Closing nice agent %p\n", handle->handle_id, handle->agent);
			janus_refcount_increase(&handle->ref);
			if(handle->rtp_source != NULL) {
				/* Destroy the agent asynchronously */
				g_source_ref(handle->rtp_source);
				nice_agent_close_async(handle->agent, janus_ice_cb_agent_closed, handle->rtp_source);
			} else {
				/* No traffic source, destroy it right away */
				if(G_IS_OBJECT(handle->agent))
					g_object_unref(handle->agent);
				handle->agent = NULL;
				janus_refcount_decrease(&handle->ref);
			}
		}
#else
		if(G_IS_OBJECT(handle->agent))
			g_object_unref(handle->agent);
		handle->agent = NULL;
#endif
	}
	if(handle->pending_trickles) {
		while(handle->pending_trickles) {
			GList *temp = g_list_first(handle->pending_trickles);
			handle->pending_trickles = g_list_remove_link(handle->pending_trickles, temp);
			janus_ice_trickle *trickle = (janus_ice_trickle *)temp->data;
			g_list_free(temp);
			janus_ice_trickle_destroy(trickle);
		}
	}
	handle->pending_trickles = NULL;
	janus_ice_clear_queued_candidates(handle);
	g_free(handle->rtp_profile);
	handle->rtp_profile = NULL;
	g_free(handle->local_sdp);
	handle->local_sdp = NULL;
	g_free(handle->remote_sdp);
	handle->remote_sdp = NULL;
	handle->stream_mid = NULL;
	g_free(handle->audio_mid);
	handle->audio_mid = NULL;
	g_free(handle->video_mid);
	handle->video_mid = NULL;
	g_free(handle->data_mid);
	handle->data_mid = NULL;
	handle->thread = NULL;
	janus_flags_clear(&handle->webrtc_flags, JANUS_ICE_HANDLE_WEBRTC_NEW_DATACHAN_SDP);
	janus_flags_clear(&handle->webrtc_flags, JANUS_ICE_HANDLE_WEBRTC_READY);
	janus_flags_clear(&handle->webrtc_flags, JANUS_ICE_HANDLE_WEBRTC_CLEANING);
	janus_flags_clear(&handle->webrtc_flags, JANUS_ICE_HANDLE_WEBRTC_HAS_AGENT);
	janus_flags_clear(&handle->webrtc_flags, JANUS_ICE_HANDLE_WEBRTC_E2EE);
	if(!janus_flags_is_set(&handle->webrtc_flags, JANUS_ICE_HANDLE_WEBRTC_STOP) && handle->hangup_reason) {
		janus_ice_notify_hangup(handle, handle->hangup_reason);
	}
	handle->hangup_reason = NULL;
	janus_mutex_unlock(&handle->mutex);
	JANUS_LOG(LOG_INFO, "[%"SCNu64"] WebRTC resources freed; %p %p\n", handle->handle_id, handle, handle->session);
}

void janus_ice_stream_destroy(janus_ice_stream *stream) {
	if(stream == NULL)
		return;
	if(stream->component != NULL) {
		janus_ice_component_destroy(stream->component);
		stream->component = NULL;
	}
	if(stream->pending_nacked_cleanup && g_hash_table_size(stream->pending_nacked_cleanup) > 0) {
		GHashTableIter iter;
		gpointer val;
		g_hash_table_iter_init(&iter, stream->pending_nacked_cleanup);
		while(g_hash_table_iter_next(&iter, NULL, &val)) {
			GSource *source = val;
			g_source_destroy(source);
		}
		g_hash_table_destroy(stream->pending_nacked_cleanup);
	}
	stream->pending_nacked_cleanup = NULL;
	janus_ice_handle *handle = stream->handle;
	if(handle != NULL) {
		janus_refcount_decrease(&handle->ref);
		stream->handle = NULL;
	}
	janus_refcount_decrease(&stream->ref);
}

static void janus_ice_stream_free(const janus_refcount *stream_ref) {
	janus_ice_stream *stream = janus_refcount_containerof(stream_ref, janus_ice_stream, ref);
	/* This stream can be destroyed, free all the resources */
	stream->handle = NULL;
	g_free(stream->remote_hashing);
	stream->remote_hashing = NULL;
	g_free(stream->remote_fingerprint);
	stream->remote_fingerprint = NULL;
	g_free(stream->ruser);
	stream->ruser = NULL;
	g_free(stream->rpass);
	stream->rpass = NULL;
	g_free(stream->rid[0]);
	stream->rid[0] = NULL;
	g_free(stream->rid[1]);
	stream->rid[1] = NULL;
	g_free(stream->rid[2]);
	stream->rid[2] = NULL;
	g_list_free(stream->audio_payload_types);
	stream->audio_payload_types = NULL;
	g_list_free(stream->video_payload_types);
	stream->video_payload_types = NULL;
	if(stream->rtx_payload_types != NULL)
		g_hash_table_destroy(stream->rtx_payload_types);
	stream->rtx_payload_types = NULL;
	if(stream->clock_rates != NULL)
		g_hash_table_destroy(stream->clock_rates);
	stream->clock_rates = NULL;
	g_free(stream->audio_codec);
	stream->audio_codec = NULL;
	g_free(stream->video_codec);
	stream->video_codec = NULL;
	g_free(stream->audio_rtcp_ctx);
	stream->audio_rtcp_ctx = NULL;
	g_free(stream->video_rtcp_ctx[0]);
	stream->video_rtcp_ctx[0] = NULL;
	g_free(stream->video_rtcp_ctx[1]);
	stream->video_rtcp_ctx[1] = NULL;
	g_free(stream->video_rtcp_ctx[2]);
	stream->video_rtcp_ctx[2] = NULL;
	if(stream->rtx_nacked[0])
		g_hash_table_destroy(stream->rtx_nacked[0]);
	stream->rtx_nacked[0] = NULL;
	if(stream->rtx_nacked[1])
		g_hash_table_destroy(stream->rtx_nacked[1]);
	stream->rtx_nacked[1] = NULL;
	if(stream->rtx_nacked[2])
		g_hash_table_destroy(stream->rtx_nacked[2]);
	stream->rtx_nacked[2] = NULL;
	g_slist_free_full(stream->transport_wide_received_seq_nums, (GDestroyNotify)g_free);
	stream->transport_wide_received_seq_nums = NULL;
	g_hash_table_destroy(stream->ccfb_feedback);
	stream->ccfb_feedback = NULL;
	stream->audio_first_ntp_ts = 0;
	stream->audio_first_rtp_ts = 0;
	stream->video_first_ntp_ts[0] = 0;
	stream->video_first_ntp_ts[1] = 0;
	stream->video_first_ntp_ts[2] = 0;
	stream->video_first_rtp_ts[0] = 0;
	stream->video_first_rtp_ts[1] = 0;
	stream->video_first_rtp_ts[2] = 0;
	stream->audio_last_rtp_ts = 0;
	stream->audio_last_ntp_ts = 0;
	stream->video_last_rtp_ts = 0;
	stream->video_last_ntp_ts = 0;
	g_free(stream);
	stream = NULL;
}

void janus_ice_component_destroy(janus_ice_component *component) {
	if(component == NULL)
		return;
	janus_ice_stream *stream = component->stream;
	if(stream != NULL) {
		janus_refcount_decrease(&stream->ref);
		component->stream = NULL;
	}
	janus_dtls_srtp_destroy(component->dtls);
	janus_refcount_decrease(&component->ref);
}

static void janus_ice_component_free(const janus_refcount *component_ref) {
	janus_ice_component *component = janus_refcount_containerof(component_ref, janus_ice_component, ref);
	if(component->icestate_source != NULL) {
		g_source_destroy(component->icestate_source);
		g_source_unref(component->icestate_source);
		component->icestate_source = NULL;
	}
	if(component->dtlsrt_source != NULL) {
		g_source_destroy(component->dtlsrt_source);
		g_source_unref(component->dtlsrt_source);
		component->dtlsrt_source = NULL;
	}
	if(component->dtls != NULL) {
		janus_dtls_srtp_destroy(component->dtls);
		janus_refcount_decrease(&component->dtls->ref);
		component->dtls = NULL;
	}
	if(component->audio_retransmit_buffer != NULL) {
		janus_rtp_packet *p = NULL;
		while((p = (janus_rtp_packet *)g_queue_pop_head(component->audio_retransmit_buffer)) != NULL) {
			/* Remove from hashtable too */
			janus_rtp_header *header = (janus_rtp_header *)p->data;
			guint16 seq = ntohs(header->seq_number);
			g_hash_table_remove(component->audio_retransmit_seqs, GUINT_TO_POINTER(seq));
			/* Free the packet */
			janus_ice_free_rtp_packet(p);
		}
		g_queue_free(component->audio_retransmit_buffer);
		g_hash_table_destroy(component->audio_retransmit_seqs);
	}
	if(component->video_retransmit_buffer != NULL) {
		janus_rtp_packet *p = NULL;
		while((p = (janus_rtp_packet *)g_queue_pop_head(component->video_retransmit_buffer)) != NULL) {
			/* Remove from hashtable too */
			janus_rtp_header *header = (janus_rtp_header *)p->data;
			guint16 seq = ntohs(header->seq_number);
			g_hash_table_remove(component->video_retransmit_seqs, GUINT_TO_POINTER(seq));
			/* Free the packet */
			janus_ice_free_rtp_packet(p);
		}
		g_queue_free(component->video_retransmit_buffer);
		g_hash_table_destroy(component->video_retransmit_seqs);
	}
	if(component->candidates != NULL) {
		GSList *i = NULL, *candidates = component->candidates;
		for(i = candidates; i; i = i->next) {
			NiceCandidate *c = (NiceCandidate *) i->data;
			if(c != NULL) {
				nice_candidate_free(c);
				c = NULL;
			}
		}
		g_slist_free(candidates);
		candidates = NULL;
	}
	component->candidates = NULL;
	if(component->local_candidates != NULL) {
		GSList *i = NULL, *candidates = component->local_candidates;
		for(i = candidates; i; i = i->next) {
			gchar *c = (gchar *) i->data;
			g_free(c);
		}
		g_slist_free(candidates);
		candidates = NULL;
	}
	component->local_candidates = NULL;
	if(component->remote_candidates != NULL) {
		GSList *i = NULL, *candidates = component->remote_candidates;
		for(i = candidates; i; i = i->next) {
			gchar *c = (gchar *) i->data;
			g_free(c);
		}
		g_slist_free(candidates);
		candidates = NULL;
	}
	component->remote_candidates = NULL;
	g_free(component->selected_pair);
	component->selected_pair = NULL;
	if(component->last_seqs_audio)
		janus_seq_list_free(&component->last_seqs_audio);
	if(component->last_seqs_video[0])
		janus_seq_list_free(&component->last_seqs_video[0]);
	if(component->last_seqs_video[1])
		janus_seq_list_free(&component->last_seqs_video[1]);
	if(component->last_seqs_video[2])
		janus_seq_list_free(&component->last_seqs_video[2]);
	g_free(component);
	//~ janus_mutex_unlock(&handle->mutex);
}

/* Call plugin slow_link callback if a minimum of lost packets are detected within a second */
static void
janus_slow_link_update(janus_ice_component *component, janus_ice_handle *handle,
		gboolean video, gboolean uplink, guint lost) {
	/* We keep the counters in different janus_ice_stats objects, depending on the direction */
	guint sl_lost_last_count = uplink ?
		(video ? component->in_stats.sl_lost_count_video : component->in_stats.sl_lost_count_audio) :
		(video ? component->out_stats.sl_lost_count_video : component->out_stats.sl_lost_count_audio);
	guint sl_lost_recently = (lost >= sl_lost_last_count) ? (lost - sl_lost_last_count) : 0;
	if(slowlink_threshold > 0 && sl_lost_recently >= slowlink_threshold) {
		/* Tell the plugin */
		janus_plugin *plugin = (janus_plugin *)handle->app;
		if(plugin && plugin->slow_link && janus_plugin_session_is_alive(handle->app_handle) &&
				!g_atomic_int_get(&handle->destroyed))
			plugin->slow_link(handle->app_handle, uplink, video);
		/* Notify the user/application too */
		janus_session *session = (janus_session *)handle->session;
		if(session != NULL) {
			json_t *event = json_object();
			json_object_set_new(event, "janus", json_string("slowlink"));
			json_object_set_new(event, "session_id", json_integer(session->session_id));
			json_object_set_new(event, "sender", json_integer(handle->handle_id));
			if(opaqueid_in_api && handle->opaque_id != NULL)
				json_object_set_new(event, "opaque_id", json_string(handle->opaque_id));
			json_object_set_new(event, "media", json_string(video ? "video" : "audio"));
			json_object_set_new(event, "uplink", uplink ? json_true() : json_false());
			json_object_set_new(event, "lost", json_integer(sl_lost_recently));
			/* Send the event */
			JANUS_LOG(LOG_VERB, "[%"SCNu64"] Sending event to transport...; %p\n", handle->handle_id, handle);
			janus_session_notify_event(session, event);
			/* Finally, notify event handlers */
			if(janus_events_is_enabled()) {
				json_t *info = json_object();
				json_object_set_new(info, "media", json_string(video ? "video" : "audio"));
				json_object_set_new(info, "slow_link", json_string(uplink ? "uplink" : "downlink"));
				json_object_set_new(info, "lost_lastsec", json_integer(sl_lost_recently));
				janus_events_notify_handlers(JANUS_EVENT_TYPE_MEDIA, JANUS_EVENT_SUBTYPE_MEDIA_SLOWLINK,
					session->session_id, handle->handle_id, handle->opaque_id, info);
			}
		}
	}
	/* Update the counter */
	if(uplink) {
		if(video)
			component->in_stats.sl_lost_count_video = lost;
		else
			component->in_stats.sl_lost_count_audio = lost;
	} else {
		if(video)
			component->out_stats.sl_lost_count_video = lost;
		else
			component->out_stats.sl_lost_count_audio = lost;
	}
}


/* ICE state check timer (needed to check if a failed really is definitive or if things can still improve) */
static gboolean janus_ice_check_failed(gpointer data) {
	janus_ice_component *component = (janus_ice_component *)data;
	if(component == NULL)
		return FALSE;
	janus_ice_stream *stream = component->stream;
	if(!stream)
		goto stoptimer;
	janus_ice_handle *handle = stream->handle;
	if(!handle)
		goto stoptimer;
	if(janus_flags_is_set(&handle->webrtc_flags, JANUS_ICE_HANDLE_WEBRTC_STOP) ||
			janus_flags_is_set(&handle->webrtc_flags, JANUS_ICE_HANDLE_WEBRTC_ALERT))
		goto stoptimer;
	if(component->state == NICE_COMPONENT_STATE_CONNECTED || component->state == NICE_COMPONENT_STATE_READY) {
		/* ICE succeeded in the meanwhile, get rid of this timer */
		JANUS_LOG(LOG_VERB, "[%"SCNu64"] ICE succeeded, disabling ICE state check timer!\n", handle->handle_id);
		goto stoptimer;
	}
	/* Still in the failed state, how much time passed since we first detected it? */
	if(janus_get_monotonic_time() - component->icefailed_detected < 5*G_USEC_PER_SEC) {
		/* Let's wait a little longer */
		return TRUE;
	}
	/* If we got here it means the timer expired, and we should check if this is a failure */
	gboolean trickle_recv = (!janus_flags_is_set(&handle->webrtc_flags, JANUS_ICE_HANDLE_WEBRTC_TRICKLE) || janus_flags_is_set(&handle->webrtc_flags, JANUS_ICE_HANDLE_WEBRTC_ALL_TRICKLES));
	gboolean answer_recv = janus_flags_is_set(&handle->webrtc_flags, JANUS_ICE_HANDLE_WEBRTC_GOT_ANSWER);
	gboolean alert_set = janus_flags_is_set(&handle->webrtc_flags, JANUS_ICE_HANDLE_WEBRTC_ALERT);
	/* We may still be waiting for something... but we don't wait forever */
	gboolean do_wait = TRUE;
	if(janus_get_monotonic_time() - component->icefailed_detected >= 15*G_USEC_PER_SEC) {
		do_wait = FALSE;
	}
	if(!do_wait || (handle && trickle_recv && answer_recv && !alert_set)) {
		/* FIXME Should we really give up for what may be a failure in only one of the media? */
		JANUS_LOG(LOG_ERR, "[%"SCNu64"] ICE failed for component %d in stream %d...\n",
			handle->handle_id, component->component_id, stream->stream_id);
		janus_ice_webrtc_hangup(handle, "ICE failed");
		goto stoptimer;
	}
	/* Let's wait a little longer */
	JANUS_LOG(LOG_WARN, "[%"SCNu64"] ICE failed for component %d in stream %d, but we're still waiting for some info so we don't care... (trickle %s, answer %s, alert %s)\n",
		handle->handle_id, component->component_id, stream->stream_id,
		trickle_recv ? "received" : "pending",
		answer_recv ? "received" : "pending",
		alert_set ? "set" : "not set");
	return TRUE;

stoptimer:
	if(component->icestate_source != NULL) {
		g_source_destroy(component->icestate_source);
		g_source_unref(component->icestate_source);
		component->icestate_source = NULL;
	}
	return FALSE;
}

/* Callbacks */
static void janus_ice_cb_candidate_gathering_done(NiceAgent *agent, guint stream_id, gpointer user_data) {
	janus_ice_handle *handle = (janus_ice_handle *)user_data;
	if(!handle)
		return;
	JANUS_LOG(LOG_VERB, "[%"SCNu64"] Gathering done for stream %d\n", handle->handle_id, stream_id);
	handle->cdone++;
	janus_ice_stream *stream = handle->stream;
	if(!stream || stream->stream_id != stream_id) {
		JANUS_LOG(LOG_ERR, "[%"SCNu64"]  No stream %d??\n", handle->handle_id, stream_id);
		return;
	}
	stream->cdone = 1;
	/* If we're doing full-trickle, send an event to the user too */
	if(janus_full_trickle_enabled) {
		/* Send a "trickle" event with completed:true to the browser */
		janus_ice_notify_trickle(handle, NULL);
	}
}

static void janus_ice_cb_component_state_changed(NiceAgent *agent, guint stream_id, guint component_id, guint state, gpointer ice) {
	janus_ice_handle *handle = (janus_ice_handle *)ice;
	if(!handle)
		return;
	if(component_id > 1) {
		/* State changed for a component we don't need anymore (rtcp-mux) */
		return;
	}
	JANUS_LOG(LOG_VERB, "[%"SCNu64"] Component state changed for component %d in stream %d: %d (%s)\n",
		handle->handle_id, component_id, stream_id, state, janus_get_ice_state_name(state));
	janus_ice_stream *stream = handle->stream;
	if(!stream || stream->stream_id != stream_id) {
		JANUS_LOG(LOG_ERR, "[%"SCNu64"]     No stream %d??\n", handle->handle_id, stream_id);
		return;
	}
	janus_ice_component *component = stream->component;
	if(!component || component->component_id != component_id) {
		JANUS_LOG(LOG_ERR, "[%"SCNu64"]     No component %d in stream %d??\n", handle->handle_id, component_id, stream_id);
		return;
	}
	component->state = state;
	/* Notify event handlers */
	if(janus_events_is_enabled()) {
		janus_session *session = (janus_session *)handle->session;
		json_t *info = json_object();
		json_object_set_new(info, "ice", json_string(janus_get_ice_state_name(state)));
		json_object_set_new(info, "stream_id", json_integer(stream_id));
		json_object_set_new(info, "component_id", json_integer(component_id));
		janus_events_notify_handlers(JANUS_EVENT_TYPE_WEBRTC, JANUS_EVENT_SUBTYPE_WEBRTC_ICE,
			session->session_id, handle->handle_id, handle->opaque_id, info);
	}
	/* FIXME Even in case the state is 'connected', we wait for the 'new-selected-pair' callback to do anything */
	if(state == NICE_COMPONENT_STATE_FAILED) {
		/* Failed doesn't mean necessarily we need to give up: we may be trickling */
		gboolean alert_set = janus_flags_is_set(&handle->webrtc_flags, JANUS_ICE_HANDLE_WEBRTC_ALERT);
		if(alert_set)
			return;
		gboolean trickle_recv = (!janus_flags_is_set(&handle->webrtc_flags, JANUS_ICE_HANDLE_WEBRTC_TRICKLE) || janus_flags_is_set(&handle->webrtc_flags, JANUS_ICE_HANDLE_WEBRTC_ALL_TRICKLES));
		gboolean answer_recv = janus_flags_is_set(&handle->webrtc_flags, JANUS_ICE_HANDLE_WEBRTC_GOT_ANSWER);
		JANUS_LOG(LOG_WARN, "[%"SCNu64"] ICE failed for component %d in stream %d, but let's give it some time... (trickle %s, answer %s, alert %s)\n",
			handle->handle_id, component_id, stream_id,
			trickle_recv ? "received" : "pending",
			answer_recv ? "received" : "pending",
			alert_set ? "set" : "not set");
		/* In case we haven't started a timer yet, let's do it now */
		if(component->icestate_source == NULL && component->icefailed_detected == 0) {
			component->icefailed_detected = janus_get_monotonic_time();
			component->icestate_source = g_timeout_source_new(500);
			g_source_set_callback(component->icestate_source, janus_ice_check_failed, component, NULL);
			guint id = g_source_attach(component->icestate_source, handle->mainctx);
			JANUS_LOG(LOG_VERB, "[%"SCNu64"] Creating ICE state check timer with ID %u\n", handle->handle_id, id);
		}
	}
}

#ifndef HAVE_LIBNICE_TCP
static void janus_ice_cb_new_selected_pair (NiceAgent *agent, guint stream_id, guint component_id, gchar *local, gchar *remote, gpointer ice) {
#else
static void janus_ice_cb_new_selected_pair (NiceAgent *agent, guint stream_id, guint component_id, NiceCandidate *local, NiceCandidate *remote, gpointer ice) {
#endif
	janus_ice_handle *handle = (janus_ice_handle *)ice;
	if(!handle)
		return;
	if(component_id > 1) {
		/* New selected pair for a component we don't need anymore (rtcp-mux) */
		return;
	}
#ifndef HAVE_LIBNICE_TCP
	JANUS_LOG(LOG_VERB, "[%"SCNu64"] New selected pair for component %d in stream %d: %s <-> %s\n", handle ? handle->handle_id : 0, component_id, stream_id, local, remote);
#else
	JANUS_LOG(LOG_VERB, "[%"SCNu64"] New selected pair for component %d in stream %d: %s <-> %s\n", handle ? handle->handle_id : 0, component_id, stream_id, local->foundation, remote->foundation);
#endif
	janus_ice_stream *stream = handle->stream;
	if(!stream || stream->stream_id != stream_id) {
		JANUS_LOG(LOG_ERR, "[%"SCNu64"]     No stream %d??\n", handle->handle_id, stream_id);
		return;
	}
	janus_ice_component *component = stream->component;
	if(!component || component->component_id != component_id) {
		JANUS_LOG(LOG_ERR, "[%"SCNu64"]     No component %d in stream %d??\n", handle->handle_id, component_id, stream_id);
		return;
	}
	char sp[200];
#ifndef HAVE_LIBNICE_TCP
	g_snprintf(sp, 200, "%s <-> %s", local, remote);
#else
	gchar laddress[NICE_ADDRESS_STRING_LEN], raddress[NICE_ADDRESS_STRING_LEN];
	gint lport = 0, rport = 0;
	nice_address_to_string(&(local->addr), (gchar *)&laddress);
	nice_address_to_string(&(remote->addr), (gchar *)&raddress);
	lport = nice_address_get_port(&(local->addr));
	rport = nice_address_get_port(&(remote->addr));
	const char *ltype = NULL, *rtype = NULL;
	switch(local->type) {
		case NICE_CANDIDATE_TYPE_HOST:
			ltype = "host";
			break;
		case NICE_CANDIDATE_TYPE_SERVER_REFLEXIVE:
			ltype = "srflx";
			break;
		case NICE_CANDIDATE_TYPE_PEER_REFLEXIVE:
			ltype = "prflx";
			break;
		case NICE_CANDIDATE_TYPE_RELAYED:
			ltype = "relay";
			break;
		default:
			break;
	}
	switch(remote->type) {
		case NICE_CANDIDATE_TYPE_HOST:
			rtype = "host";
			break;
		case NICE_CANDIDATE_TYPE_SERVER_REFLEXIVE:
			rtype = "srflx";
			break;
		case NICE_CANDIDATE_TYPE_PEER_REFLEXIVE:
			rtype = "prflx";
			break;
		case NICE_CANDIDATE_TYPE_RELAYED:
			rtype = "relay";
			break;
		default:
			break;
	}
	g_snprintf(sp, sizeof(sp), "%s:%d [%s,%s] <-> %s:%d [%s,%s]",
		laddress, lport, ltype, local->transport == NICE_CANDIDATE_TRANSPORT_UDP ? "udp" : "tcp",
		raddress, rport, rtype, remote->transport == NICE_CANDIDATE_TRANSPORT_UDP ? "udp" : "tcp");
#endif
	gboolean newpair = FALSE;
	if(component->selected_pair == NULL || strcmp(sp, component->selected_pair)) {
		newpair = TRUE;
		gchar *prev_selected_pair = component->selected_pair;
		component->selected_pair = g_strdup(sp);
		g_clear_pointer(&prev_selected_pair, g_free);
	}
	/* Notify event handlers */
	if(newpair && janus_events_is_enabled()) {
		janus_session *session = (janus_session *)handle->session;
		json_t *info = json_object();
		json_object_set_new(info, "selected-pair", json_string(sp));
#ifdef HAVE_LIBNICE_TCP
		json_t *candidates = json_object();
		json_t *lcand = json_object();
		json_object_set_new(lcand, "address", json_string(laddress));
		json_object_set_new(lcand, "port", json_integer(lport));
		json_object_set_new(lcand, "type", json_string(ltype));
		json_object_set_new(lcand, "transport", json_string(local->transport == NICE_CANDIDATE_TRANSPORT_UDP ? "udp" : "tcp"));
		json_object_set_new(lcand, "family", json_integer(nice_address_ip_version(&local->addr)));
		json_object_set_new(candidates, "local", lcand);
		json_t *rcand = json_object();
		json_object_set_new(rcand, "address", json_string(raddress));
		json_object_set_new(rcand, "port", json_integer(rport));
		json_object_set_new(rcand, "type", json_string(rtype));
		json_object_set_new(rcand, "transport", json_string(remote->transport == NICE_CANDIDATE_TRANSPORT_UDP ? "udp" : "tcp"));
		json_object_set_new(rcand, "family", json_integer(nice_address_ip_version(&remote->addr)));
		json_object_set_new(candidates, "remote", rcand);
		json_object_set_new(info, "candidates", candidates);
#endif
		json_object_set_new(info, "stream_id", json_integer(stream_id));
		json_object_set_new(info, "component_id", json_integer(component_id));
		janus_events_notify_handlers(JANUS_EVENT_TYPE_WEBRTC, JANUS_EVENT_SUBTYPE_WEBRTC_PAIR,
			session->session_id, handle->handle_id, handle->opaque_id, info);
	}
	/* Have we been here before? (might happen, when trickling) */
	if(component->component_connected > 0)
		return;
	/* FIXME Clear the queue */
	janus_ice_clear_queued_packets(handle);
	/* Now we can start the DTLS handshake (FIXME This was on the 'connected' state notification, before) */
	JANUS_LOG(LOG_VERB, "[%"SCNu64"]   Component is ready enough, starting DTLS handshake...\n", handle->handle_id);
	component->component_connected = janus_get_monotonic_time();
	/* Start the DTLS handshake, at last */
#if GLIB_CHECK_VERSION(2, 46, 0)
	g_async_queue_push_front(handle->queued_packets, &janus_ice_dtls_handshake);
#else
	g_async_queue_push(handle->queued_packets, &janus_ice_dtls_handshake);
#endif
	g_main_context_wakeup(handle->mainctx);
}

/* Candidates management */
static int janus_ice_candidate_to_string(janus_ice_handle *handle, NiceCandidate *c, char *buffer, int buflen, gboolean log_candidate, gboolean force_private, guint public_ip_index);
#ifndef HAVE_LIBNICE_TCP
static void janus_ice_cb_new_local_candidate (NiceAgent *agent, guint stream_id, guint component_id, gchar *foundation, gpointer ice) {
#else
static void janus_ice_cb_new_local_candidate (NiceAgent *agent, NiceCandidate *candidate, gpointer ice) {
#endif
	if(!janus_full_trickle_enabled) {
		/* Ignore if we're not full-trickling: for half-trickle
		 * janus_ice_candidates_to_sdp() is used instead */
		return;
	}
	janus_ice_handle *handle = (janus_ice_handle *)ice;
	if(!handle)
		return;
#ifndef HAVE_LIBNICE_TCP
	JANUS_LOG(LOG_VERB, "[%"SCNu64"] Discovered new local candidate for component %d in stream %d: foundation=%s\n", handle ? handle->handle_id : 0, component_id, stream_id, foundation);
#else
	const char *ctype = NULL;
	switch(candidate->type) {
		case NICE_CANDIDATE_TYPE_HOST:
			ctype = "host";
			break;
		case NICE_CANDIDATE_TYPE_SERVER_REFLEXIVE:
			ctype = "srflx";
			break;
		case NICE_CANDIDATE_TYPE_PEER_REFLEXIVE:
			ctype = "prflx";
			break;
		case NICE_CANDIDATE_TYPE_RELAYED:
			ctype = "relay";
			break;
		default:
			break;
	}
	guint stream_id = candidate->stream_id;
	guint component_id = candidate->component_id;
	JANUS_LOG(LOG_VERB, "[%"SCNu64"] Discovered new local candidate for component %d in stream %d: type=%s\n", handle ? handle->handle_id : 0, component_id, stream_id, ctype);
#endif
	if(component_id > 1) {
		/* New remote candidate for a component we don't need anymore (rtcp-mux) */
		return;
	}
	janus_ice_stream *stream = handle->stream;
	if(!stream || stream->stream_id != stream_id) {
		JANUS_LOG(LOG_ERR, "[%"SCNu64"]     No stream %d??\n", handle->handle_id, stream_id);
		return;
	}
	janus_ice_component *component = stream->component;
	if(!component || component->component_id != component_id) {
		JANUS_LOG(LOG_ERR, "[%"SCNu64"]     No component %d in stream %d??\n", handle->handle_id, component_id, stream_id);
		return;
	}
#ifndef HAVE_LIBNICE_TCP
	/* Get local candidates and look for the related foundation */
	NiceCandidate *candidate = NULL;
	GSList *candidates = nice_agent_get_local_candidates(agent, component_id, stream_id), *tmp = candidates;
	while(tmp) {
		NiceCandidate *c = (NiceCandidate *)tmp->data;
		/* Check if this is what we're looking for */
		if(!candidate && !strcasecmp(c->foundation, foundation)) {
			/* It is! */
			candidate = c;
		} else {
			nice_candidate_free(c);
		}
		tmp = tmp->next;
	}
	g_slist_free(candidates);
	if(candidate == NULL) {
		JANUS_LOG(LOG_WARN, "Candidate with foundation %s not found?\n", foundation);
		return;
	}
#endif
	char buffer[200];
	guint public_ip_index = 0;
	gboolean ipv6 = (nice_address_ip_version(&candidate->addr) == 6);
	gboolean same_family = (!ipv6 && janus_has_public_ipv4_ip()) || (ipv6 && janus_has_public_ipv6_ip());
	do {
		if(janus_ice_candidate_to_string(handle, candidate, buffer, sizeof(buffer), TRUE, FALSE, public_ip_index) == 0) {
			/* Candidate encoded, send a "trickle" event to the browser (but only if it's not a 'prflx') */
			if(candidate->type == NICE_CANDIDATE_TYPE_PEER_REFLEXIVE) {
				JANUS_LOG(LOG_VERB, "[%"SCNu64"] Skipping prflx candidate...\n", handle->handle_id);
			} else {
				if(strlen(buffer) > 0)
					janus_ice_notify_trickle(handle, buffer);
				/* If nat-1-1 is enabled but we want to keep the private host, add another candidate */
				if(nat_1_1_enabled && public_ip_index == 0 && (keep_private_host || !same_family) &&
						janus_ice_candidate_to_string(handle, candidate, buffer, sizeof(buffer), TRUE, TRUE, public_ip_index) == 0) {
					if(candidate->type == NICE_CANDIDATE_TYPE_PEER_REFLEXIVE) {
						JANUS_LOG(LOG_VERB, "[%"SCNu64"] Skipping prflx candidate...\n", handle->handle_id);
					} else if(strlen(buffer) > 0) {
						janus_ice_notify_trickle(handle, buffer);
					}
				}
			}
		}
		public_ip_index++;
		if(!same_family) {
			/* We don't have any nat-1-1 address of the same family as this candidate, we're done */
			break;
		}
	} while (public_ip_index < janus_get_public_ip_count());

#ifndef HAVE_LIBNICE_TCP
	nice_candidate_free(candidate);
#endif
}

#ifndef HAVE_LIBNICE_TCP
static void janus_ice_cb_new_remote_candidate (NiceAgent *agent, guint stream_id, guint component_id, gchar *foundation, gpointer ice) {
#else
static void janus_ice_cb_new_remote_candidate (NiceAgent *agent, NiceCandidate *candidate, gpointer ice) {
#endif
	janus_ice_handle *handle = (janus_ice_handle *)ice;
	if(!handle)
		return;
#ifndef HAVE_LIBNICE_TCP
	JANUS_LOG(LOG_VERB, "[%"SCNu64"] Discovered new remote candidate for component %d in stream %d: foundation=%s\n", handle ? handle->handle_id : 0, component_id, stream_id, foundation);
#else
	const char *ctype = NULL;
	switch(candidate->type) {
		case NICE_CANDIDATE_TYPE_HOST:
			ctype = "host";
			break;
		case NICE_CANDIDATE_TYPE_SERVER_REFLEXIVE:
			ctype = "srflx";
			break;
		case NICE_CANDIDATE_TYPE_PEER_REFLEXIVE:
			ctype = "prflx";
			break;
		case NICE_CANDIDATE_TYPE_RELAYED:
			ctype = "relay";
			break;
		default:
			break;
	}
	guint stream_id = candidate->stream_id;
	guint component_id = candidate->component_id;
	JANUS_LOG(LOG_VERB, "[%"SCNu64"] Discovered new remote candidate for component %d in stream %d: type=%s\n", handle ? handle->handle_id : 0, component_id, stream_id, ctype);
#endif
	if(component_id > 1) {
		/* New remote candidate for a component we don't need anymore (rtcp-mux) */
		return;
	}
	janus_ice_stream *stream = handle->stream;
	if(!stream || stream->stream_id != stream_id) {
		JANUS_LOG(LOG_ERR, "[%"SCNu64"]     No stream %d??\n", handle->handle_id, stream_id);
		return;
	}
	janus_ice_component *component = stream->component;
	if(!component || component->component_id != component_id) {
		JANUS_LOG(LOG_ERR, "[%"SCNu64"]     No component %d in stream %d??\n", handle->handle_id, component_id, stream_id);
		return;
	}
#ifndef HAVE_LIBNICE_TCP
	/* Get remote candidates and look for the related foundation */
	NiceCandidate *candidate = NULL;
	GSList *candidates = nice_agent_get_remote_candidates(agent, component_id, stream_id), *tmp = candidates;
	while(tmp) {
		NiceCandidate *c = (NiceCandidate *)tmp->data;
		if(candidate == NULL) {
			/* Check if this is what we're looking for */
			if(!strcasecmp(c->foundation, foundation)) {
				/* It is! */
				candidate = c;
				tmp = tmp->next;
				continue;
			}
		}
		nice_candidate_free(c);
		tmp = tmp->next;
	}
	g_slist_free(candidates);
	if(candidate == NULL) {
		JANUS_LOG(LOG_WARN, "Candidate with foundation %s not found?\n", foundation);
		return;
	}
#endif
	/* Render the candidate and add it to the remote_candidates cache for the admin API */
	if(candidate->type != NICE_CANDIDATE_TYPE_PEER_REFLEXIVE) {
		/* ... but only if it's 'prflx', the others we add ourselves */
		goto candidatedone;
	}
	JANUS_LOG(LOG_VERB, "[%"SCNu64"] Stream #%d, Component #%d\n", handle->handle_id, candidate->stream_id, candidate->component_id);
	gchar address[NICE_ADDRESS_STRING_LEN], base_address[NICE_ADDRESS_STRING_LEN];
	gint port = 0, base_port = 0;
	nice_address_to_string(&(candidate->addr), (gchar *)&address);
	port = nice_address_get_port(&(candidate->addr));
	nice_address_to_string(&(candidate->base_addr), (gchar *)&base_address);
	base_port = nice_address_get_port(&(candidate->base_addr));
	JANUS_LOG(LOG_VERB, "[%"SCNu64"]   Address:    %s:%d\n", handle->handle_id, address, port);
	JANUS_LOG(LOG_VERB, "[%"SCNu64"]   Priority:   %d\n", handle->handle_id, candidate->priority);
	JANUS_LOG(LOG_VERB, "[%"SCNu64"]   Foundation: %s\n", handle->handle_id, candidate->foundation);
	char buffer[200];
	if(candidate->transport == NICE_CANDIDATE_TRANSPORT_UDP) {
		g_snprintf(buffer, sizeof(buffer),
			"%s %d %s %d %s %d typ prflx raddr %s rport %d\r\n",
				candidate->foundation,
				candidate->component_id,
				"udp",
				candidate->priority,
				address,
				port,
				base_address,
				base_port);
	} else {
		if(!janus_ice_tcp_enabled) {
			/* ICETCP support disabled */
			JANUS_LOG(LOG_WARN, "[%"SCNu64"] Skipping prflx TCP candidate, ICETCP support disabled...\n", handle->handle_id);
			goto candidatedone;
		}
#ifndef HAVE_LIBNICE_TCP
		/* TCP candidates are only supported since libnice 0.1.8 */
		JANUS_LOG(LOG_WARN, "[%"SCNu64"] Skipping prflx TCP candidate, the libnice version doesn't support it...\n", handle->handle_id);
			goto candidatedone;
#else
		const char *type = NULL;
		switch(candidate->transport) {
			case NICE_CANDIDATE_TRANSPORT_TCP_ACTIVE:
				type = "active";
				break;
			case NICE_CANDIDATE_TRANSPORT_TCP_PASSIVE:
				type = "passive";
				break;
			case NICE_CANDIDATE_TRANSPORT_TCP_SO:
				type = "so";
				break;
			default:
				break;
		}
		if(type == NULL) {
			/* FIXME Unsupported transport */
			JANUS_LOG(LOG_WARN, "[%"SCNu64"] Unsupported transport, skipping nonUDP/TCP prflx candidate...\n", handle->handle_id);
			goto candidatedone;
		} else {
			g_snprintf(buffer, sizeof(buffer),
				"%s %d %s %d %s %d typ prflx raddr %s rport %d tcptype %s\r\n",
					candidate->foundation,
					candidate->component_id,
					"tcp",
					candidate->priority,
					address,
					port,
					base_address,
					base_port,
					type);
		}
#endif
	}

	/* Now parse the candidate as if we received it from the Janus API */
	int res = janus_sdp_parse_candidate(stream, buffer, 1);
	if(res != 0) {
		JANUS_LOG(LOG_ERR, "[%"SCNu64"] Failed to parse prflx candidate... (%d)\n", handle->handle_id, res);
	}

candidatedone:
#ifndef HAVE_LIBNICE_TCP
	nice_candidate_free(candidate);
#endif
	return;
}

static void janus_ice_cb_nice_recv(NiceAgent *agent, guint stream_id, guint component_id, guint len, gchar *buf, gpointer ice) {
	janus_ice_component *component = (janus_ice_component *)ice;
	if(!component) {
		JANUS_LOG(LOG_ERR, "No component %d in stream %d??\n", component_id, stream_id);
		return;
	}
	janus_ice_stream *stream = component->stream;
	if(!stream) {
		JANUS_LOG(LOG_ERR, "No stream %d??\n", stream_id);
		return;
	}
	janus_ice_handle *handle = stream->handle;
	if(!handle) {
		JANUS_LOG(LOG_ERR, "No handle for stream %d??\n", stream_id);
		return;
	}
	janus_session *session = (janus_session *)handle->session;
	if(!component->dtls) {	/* Still waiting for the DTLS stack */
		JANUS_LOG(LOG_VERB, "[%"SCNu64"] Still waiting for the DTLS stack for component %d in stream %d...\n", handle->handle_id, component_id, stream_id);
		return;
	}
	if(janus_flags_is_set(&handle->webrtc_flags, JANUS_ICE_HANDLE_WEBRTC_STOP) || janus_is_stopping()) {
		JANUS_LOG(LOG_VERB, "[%"SCNu64"] Forced to stop it here...\n", handle->handle_id);
		return;
	}
	/* What is this? */
	if(janus_is_dtls(buf) || (!janus_is_rtp(buf, len) && !janus_is_rtcp(buf, len))) {
		/* This is DTLS: either handshake stuff, or data coming from SCTP DataChannels */
		JANUS_LOG(LOG_HUGE, "[%"SCNu64"] Looks like DTLS!\n", handle->handle_id);
		janus_dtls_srtp_incoming_msg(component->dtls, buf, len);
		/* Update stats (TODO Do the same for the last second window as well) */
		component->in_stats.data.packets++;
		component->in_stats.data.bytes += len;
		return;
	}
	/* Not DTLS... RTP or RTCP? (http://tools.ietf.org/html/rfc5761#section-4) */
	if(janus_is_rtp(buf, len)) {
		/* This is RTP */
		if(janus_is_webrtc_encryption_enabled() && (!component->dtls || !component->dtls->srtp_valid || !component->dtls->srtp_in)) {
			JANUS_LOG(LOG_WARN, "[%"SCNu64"]     Missing valid SRTP session (packet arrived too early?), skipping...\n", handle->handle_id);
		} else {
			janus_rtp_header *header = (janus_rtp_header *)buf;
			guint32 packet_ssrc = ntohl(header->ssrc);
			/* Is this audio or video? */
			int video = 0, vindex = 0, rtx = 0;
			/* Bundled streams, check SSRC */
			video = ((stream->video_ssrc_peer[0] == packet_ssrc
				|| stream->video_ssrc_peer_rtx[0] == packet_ssrc
				|| stream->video_ssrc_peer[1] == packet_ssrc
				|| stream->video_ssrc_peer_rtx[1] == packet_ssrc
				|| stream->video_ssrc_peer[2] == packet_ssrc
				|| stream->video_ssrc_peer_rtx[2] == packet_ssrc) ? 1 : 0);
			if(!video && stream->audio_ssrc_peer != packet_ssrc) {
				/* Apparently we were not told the peer SSRCs, try the RTP mid extension (or payload types) */
				gboolean found = FALSE;
				if(handle->stream->mid_ext_id > 0) {
					char sdes_item[16];
					if(janus_rtp_header_extension_parse_mid(buf, len, handle->stream->mid_ext_id, sdes_item, sizeof(sdes_item)) == 0) {
						if(handle->audio_mid && !strcmp(handle->audio_mid, sdes_item)) {
							/* It's audio */
							JANUS_LOG(LOG_VERB, "[%"SCNu64"] Unadvertized SSRC (%"SCNu32") is audio! (mid %s)\n", handle->handle_id, packet_ssrc, sdes_item);
							video = 0;
							stream->audio_ssrc_peer = packet_ssrc;
							found = TRUE;
						} else if(handle->video_mid && !strcmp(handle->video_mid, sdes_item)) {
							/* It's video */
							JANUS_LOG(LOG_VERB, "[%"SCNu64"] Unadvertized SSRC (%"SCNu32") is video! (mid %s)\n", handle->handle_id, packet_ssrc, sdes_item);
							video = 1;
							/* Check if simulcasting is involved */
							janus_mutex_lock(&handle->mutex);
							if(stream->rid[0] == NULL || stream->rid_ext_id < 1) {
								stream->video_ssrc_peer[0] = packet_ssrc;
								found = TRUE;
							} else {
								if(janus_rtp_header_extension_parse_rid(buf, len, stream->rid_ext_id, sdes_item, sizeof(sdes_item)) == 0) {
									/* Try the RTP stream ID */
									if(stream->rid[0] != NULL && !strcmp(stream->rid[0], sdes_item)) {
										JANUS_LOG(LOG_VERB, "[%"SCNu64"]  -- Simulcasting: rid=%s\n", handle->handle_id, sdes_item);
										stream->video_ssrc_peer[0] = packet_ssrc;
										vindex = 0;
										found = TRUE;
									} else if(stream->rid[1] != NULL && !strcmp(stream->rid[1], sdes_item)) {
										JANUS_LOG(LOG_VERB, "[%"SCNu64"]  -- Simulcasting #1: rid=%s\n", handle->handle_id, sdes_item);
										stream->video_ssrc_peer[1] = packet_ssrc;
										vindex = 1;
										found = TRUE;
									} else if(stream->rid[2] != NULL && !strcmp(stream->rid[2], sdes_item)) {
										JANUS_LOG(LOG_VERB, "[%"SCNu64"]  -- Simulcasting #2: rid=%s\n", handle->handle_id, sdes_item);
										stream->video_ssrc_peer[2] = packet_ssrc;
										vindex = 2;
										found = TRUE;
									} else {
										JANUS_LOG(LOG_WARN, "[%"SCNu64"]  -- Simulcasting: unknown rid %s..?\n", handle->handle_id, sdes_item);
									}
								} else if(stream->ridrtx_ext_id > 0 &&
										janus_rtp_header_extension_parse_rid(buf, len, stream->ridrtx_ext_id, sdes_item, sizeof(sdes_item)) == 0) {
									/* Try the repaired RTP stream ID */
									if(stream->rid[0] != NULL && !strcmp(stream->rid[0], sdes_item)) {
										JANUS_LOG(LOG_VERB, "[%"SCNu64"]  -- Simulcasting: rid=%s (rtx)\n", handle->handle_id, sdes_item);
										stream->video_ssrc_peer_rtx[0] = packet_ssrc;
										vindex = 0;
										rtx = 1;
										found = TRUE;
									} else if(stream->rid[1] != NULL && !strcmp(stream->rid[1], sdes_item)) {
										JANUS_LOG(LOG_VERB, "[%"SCNu64"]  -- Simulcasting #1: rid=%s (rtx)\n", handle->handle_id, sdes_item);
										stream->video_ssrc_peer_rtx[1] = packet_ssrc;
										vindex = 1;
										rtx = 1;
										found = TRUE;
									} else if(stream->rid[2] != NULL && !strcmp(stream->rid[2], sdes_item)) {
										JANUS_LOG(LOG_VERB, "[%"SCNu64"]  -- Simulcasting #2: rid=%s (rtx)\n", handle->handle_id, sdes_item);
										stream->video_ssrc_peer_rtx[2] = packet_ssrc;
										vindex = 2;
										rtx = 1;
										found = TRUE;
									} else {
										JANUS_LOG(LOG_WARN, "[%"SCNu64"]  -- Simulcasting: unknown rid %s..?\n", handle->handle_id, sdes_item);
									}
								}
							}
							janus_mutex_unlock(&handle->mutex);
						}
					}
				}
				if(!found) {
					JANUS_LOG(LOG_WARN, "[%"SCNu64"] Not video and not audio? dropping (SSRC %"SCNu32")...\n", handle->handle_id, packet_ssrc);
					return;
				}
			}
			/* Make sure we're prepared to receive this media packet */
			if((!video && !stream->audio_recv) || (video && !stream->video_recv))
				return;
			/* If this is video, check if this is simulcast and/or a retransmission using RFC4588 */
			if(video) {
				if(stream->video_ssrc_peer[1] == packet_ssrc) {
					/* FIXME Simulcast (1) */
					JANUS_LOG(LOG_HUGE, "[%"SCNu64"] Simulcast #1 (SSRC %"SCNu32")...\n", handle->handle_id, packet_ssrc);
					vindex = 1;
				} else if(stream->video_ssrc_peer[2] == packet_ssrc) {
					/* FIXME Simulcast (2) */
					JANUS_LOG(LOG_HUGE, "[%"SCNu64"] Simulcast #2 (SSRC %"SCNu32")...\n", handle->handle_id, packet_ssrc);
					vindex = 2;
				} else {
					/* Maybe a video retransmission using RFC4588? */
					if(stream->video_ssrc_peer_rtx[0] == packet_ssrc) {
						rtx = 1;
						vindex = 0;
						JANUS_LOG(LOG_HUGE, "[%"SCNu64"] RFC4588 rtx packet on video (SSRC %"SCNu32")...\n",
							handle->handle_id, packet_ssrc);
					} else if(stream->video_ssrc_peer_rtx[1] == packet_ssrc) {
						rtx = 1;
						vindex = 1;
						JANUS_LOG(LOG_HUGE, "[%"SCNu64"] RFC4588 rtx packet on video #%d (SSRC %"SCNu32")...\n",
							handle->handle_id, vindex, packet_ssrc);
					} else if(stream->video_ssrc_peer_rtx[2] == packet_ssrc) {
						rtx = 1;
						vindex = 2;
						JANUS_LOG(LOG_HUGE, "[%"SCNu64"] RFC4588 rtx packet on video #%d (SSRC %"SCNu32")...\n",
							handle->handle_id, vindex, packet_ssrc);
					}
				}
			}

			int buflen = len;
			srtp_err_status_t res = janus_is_webrtc_encryption_enabled() ?
				srtp_unprotect(component->dtls->srtp_in, buf, &buflen) : srtp_err_status_ok;
			if(res != srtp_err_status_ok) {
				if(res != srtp_err_status_replay_fail && res != srtp_err_status_replay_old) {
					/* Only print the error if it's not a 'replay fail' or 'replay old' (which is probably just the result of us NACKing a packet) */
					guint32 timestamp = ntohl(header->timestamp);
					guint16 seq = ntohs(header->seq_number);
					JANUS_LOG(LOG_ERR, "[%"SCNu64"]     SRTP unprotect error: %s (len=%d-->%d, ts=%"SCNu32", seq=%"SCNu16")\n", handle->handle_id, janus_srtp_error_str(res), len, buflen, timestamp, seq);
				}
			} else {
				if(video) {
					if(stream->video_ssrc_peer[0] == 0) {
						stream->video_ssrc_peer[0] = ntohl(header->ssrc);
						JANUS_LOG(LOG_VERB, "[%"SCNu64"]     Peer video SSRC: %u\n", handle->handle_id, stream->video_ssrc_peer[0]);
					}
				} else {
					if(stream->audio_ssrc_peer == 0) {
						stream->audio_ssrc_peer = ntohl(header->ssrc);
						JANUS_LOG(LOG_VERB, "[%"SCNu64"]     Peer audio SSRC: %u\n", handle->handle_id, stream->audio_ssrc_peer);
					}
				}
				/* Do we need to dump this packet for debugging? */
				if(g_atomic_int_get(&handle->dump_packets))
					janus_text2pcap_dump(handle->text2pcap, JANUS_TEXT2PCAP_RTP, TRUE, buf, buflen,
						"[session=%"SCNu64"][handle=%"SCNu64"]", session->session_id, handle->handle_id);
				/* If this is a retransmission using RFC4588, we have to do something first to get the original packet */
				janus_rtp_header *header = (janus_rtp_header *)buf;
				int plen = 0;
				char *payload = janus_rtp_payload(buf, buflen, &plen);
				if (!payload) {
					  JANUS_LOG(LOG_ERR, "[%"SCNu64"]     Error accessing the RTP payload len=%d\n", handle->handle_id, buflen);
				}
				if(rtx) {
					/* The original sequence number is in the first two bytes of the payload */
					/* Rewrite the header with the info from the original packet (payload type, SSRC, sequence number) */
					header->type = stream->video_payload_type;
					packet_ssrc = stream->video_ssrc_peer[vindex];
					header->ssrc = htonl(packet_ssrc);
					if(plen > 0) {
						memcpy(&header->seq_number, payload, 2);
						/* Finally, remove the original sequence number from the payload: move the whole
						 * payload back two bytes rather than shifting the header forward (avoid misaligned access) */
						buflen -= 2;
						plen -= 2;
						memmove(payload, payload+2, plen);
						header = (janus_rtp_header *)buf;
						if(stream->rid_ext_id > 1 && stream->ridrtx_ext_id > 1) {
							/* Replace the 'repaired' extension ID as well with the 'regular' one */
							janus_rtp_header_extension_replace_id(buf, buflen, stream->ridrtx_ext_id, stream->rid_ext_id);
						}
					}
				}
				/* Check if we need to handle transport wide cc */
				if(stream->do_transport_wide_cc) {
					guint16 transport_seq_num;
					/* Get transport wide seq num */
					if(janus_rtp_header_extension_parse_transport_wide_cc(buf, buflen, stream->transport_wide_cc_ext_id, &transport_seq_num)==0) {
						/* Get current timestamp */
						struct timeval now;
						gettimeofday(&now,0);
						/* Create <seq num, time> pair */
						janus_rtcp_transport_wide_cc_stats *stats = g_malloc0(sizeof(janus_rtcp_transport_wide_cc_stats));
						/* Check if we have a sequence wrap */
						if(transport_seq_num<0x0FFF && (stream->transport_wide_cc_last_seq_num&0xFFFF)>0xF000) {
							/* Increase cycles */
							stream->transport_wide_cc_cycles++;
						}
						/* Get extended value */
						guint32 transport_ext_seq_num = stream->transport_wide_cc_cycles<<16 | transport_seq_num;
						/* Store last received transport seq num */
						stream->transport_wide_cc_last_seq_num = transport_seq_num;
						/* Set stats values */
						stats->transport_seq_num = transport_ext_seq_num;
						stats->timestamp = (((guint64)now.tv_sec)*1E6+now.tv_usec);
						/* Lock and append to received list */
						janus_mutex_lock(&stream->mutex);
						stream->transport_wide_received_seq_nums = g_slist_prepend(stream->transport_wide_received_seq_nums, stats);
						janus_mutex_unlock(&stream->mutex);
					}
				}
				if(video) {
					/* Check if this packet is a duplicate: can happen with RFC4588 */
					guint16 seqno = ntohs(header->seq_number);
					int nstate = stream->rtx_nacked[vindex] ?
						GPOINTER_TO_INT(g_hash_table_lookup(stream->rtx_nacked[vindex], GUINT_TO_POINTER(seqno))) : 0;
					if(nstate == 1) {
						/* Packet was NACKed and this is the first time we receive it: change state to received */
						JANUS_LOG(LOG_HUGE, "[%"SCNu64"] Received NACKed packet %"SCNu16" (SSRC %"SCNu32", vindex %d)...\n",
							handle->handle_id, seqno, packet_ssrc, vindex);
						g_hash_table_insert(stream->rtx_nacked[vindex], GUINT_TO_POINTER(seqno), GUINT_TO_POINTER(2));
					} else if(nstate == 2) {
						/* We already received this packet: drop it */
						JANUS_LOG(LOG_HUGE, "[%"SCNu64"] Detected duplicate packet %"SCNu16" (SSRC %"SCNu32", vindex %d)...\n",
							handle->handle_id, seqno, packet_ssrc, vindex);
						return;
					} else if(rtx && nstate == 0) {
						/* We received a retransmission for a packet we didn't NACK: drop it
						 * FIXME This seems to happen with Chrome when RFC4588 is enabled: in that case,
						 * Chrome sends the first packet ~8 times as a retransmission, probably to ensure
						 * we receive it, since the first packet cannot be NACKed (NACKs are triggered
						 * when there's a gap in between two packets, and the first doesn't have a reference)
						 * Rather than dropping, we should add a better check in the future */
						JANUS_LOG(LOG_HUGE, "[%"SCNu64"] Got a retransmission for non-NACKed packet %"SCNu16" (SSRC %"SCNu32", vindex %d)...\n",
							handle->handle_id, seqno, packet_ssrc, vindex);
						return;
					}
				}
				/* Backup the RTP header before passing it to the proper RTP switching context */
				janus_rtp_header backup = *header;
				if(!video) {
					if(stream->audio_ssrc_peer_orig == 0)
						stream->audio_ssrc_peer_orig = packet_ssrc;
					janus_rtp_header_update(header, &stream->rtp_ctx[0], FALSE, 0);
					header->ssrc = htonl(stream->audio_ssrc_peer_orig);
				} else {
					if(stream->video_ssrc_peer_orig[vindex] == 0)
						stream->video_ssrc_peer_orig[vindex] = packet_ssrc;
					janus_rtp_header_update(header, &stream->rtp_ctx[vindex], TRUE, 0);
					header->ssrc = htonl(stream->video_ssrc_peer_orig[vindex]);
				}
				/* Keep track of payload types too */
				if(!video && stream->audio_payload_type < 0) {
					stream->audio_payload_type = header->type;
					if(stream->audio_codec == NULL) {
						const char *codec = janus_get_codec_from_pt(handle->local_sdp, stream->audio_payload_type);
						if(codec != NULL)
							stream->audio_codec = g_strdup(codec);
					}
				} else if(video && stream->video_payload_type < 0) {
					stream->video_payload_type = header->type;
					if(janus_flags_is_set(&handle->webrtc_flags, JANUS_ICE_HANDLE_WEBRTC_RFC4588_RTX) &&
							stream->rtx_payload_types && g_hash_table_size(stream->rtx_payload_types) > 0) {
						stream->video_rtx_payload_type = GPOINTER_TO_INT(g_hash_table_lookup(stream->rtx_payload_types, GINT_TO_POINTER(stream->video_payload_type)));
						JANUS_LOG(LOG_HUGE, "[%"SCNu64"] Retransmissions will have payload type %d\n",
							handle->handle_id, stream->video_rtx_payload_type);
					}
					if(stream->video_codec == NULL) {
						const char *codec = janus_get_codec_from_pt(handle->local_sdp, stream->video_payload_type);
						if(codec != NULL)
							stream->video_codec = g_strdup(codec);
					}
					if(stream->video_is_keyframe == NULL && stream->video_codec != NULL) {
						if(!strcasecmp(stream->video_codec, "vp8"))
							stream->video_is_keyframe = &janus_vp8_is_keyframe;
						else if(!strcasecmp(stream->video_codec, "vp9"))
							stream->video_is_keyframe = &janus_vp9_is_keyframe;
						else if(!strcasecmp(stream->video_codec, "h264"))
							stream->video_is_keyframe = &janus_h264_is_keyframe;
						else if(!strcasecmp(stream->video_codec, "av1"))
							stream->video_is_keyframe = &janus_av1_is_keyframe;
						else if(!strcasecmp(stream->video_codec, "h265"))
							stream->video_is_keyframe = &janus_h265_is_keyframe;
					}
				}
				/* Prepare the data to pass to the responsible plugin */
				janus_plugin_rtp rtp = { .video = video, .buffer = buf, .length = buflen };
				janus_plugin_rtp_extensions_reset(&rtp.extensions);
				/* Parse RTP extensions before involving the plugin */
				if(!video && stream->audiolevel_ext_id != -1) {
					gboolean vad = FALSE;
					int level = -1;
					if(janus_rtp_header_extension_parse_audio_level(buf, buflen,
							stream->audiolevel_ext_id, &vad, &level) == 0) {
						rtp.extensions.audio_level = level;
						rtp.extensions.audio_level_vad = vad;
					}
				}
				if(video && stream->videoorientation_ext_id != -1) {
					gboolean c = FALSE, f = FALSE, r1 = FALSE, r0 = FALSE;
					if(janus_rtp_header_extension_parse_video_orientation(buf, buflen,
							stream->videoorientation_ext_id, &c, &f, &r1, &r0) == 0) {
						rtp.extensions.video_rotation = 0;
						if(r1 && r0)
							rtp.extensions.video_rotation = 270;
						else if(r1)
							rtp.extensions.video_rotation = 180;
						else if(r0)
							rtp.extensions.video_rotation = 90;
						rtp.extensions.video_back_camera = c;
						rtp.extensions.video_flipped = f;
					}
				}
				if(video && stream->playoutdelay_ext_id != -1) {
					uint16_t min = 0, max = 0;
					if(janus_rtp_header_extension_parse_playout_delay(buf, buflen,
							stream->playoutdelay_ext_id, &min, &max) == 0) {
						rtp.extensions.min_delay = min;
						rtp.extensions.max_delay = max;
					}
				}
				if(video && stream->dependencydesc_ext_id != -1) {
					uint8_t dd[256];
					int len = sizeof(dd);
					if(janus_rtp_header_extension_parse_dependency_desc(buf, buflen,
							stream->dependencydesc_ext_id, dd, &len) == 0 && len > 0) {
						/* We copy the DD bytes as they are: it's up to plugins to parse it, if needed */
						rtp.extensions.dd_len = len;
						memcpy(rtp.extensions.dd_content, dd, len);
					}
				}
				/* Pass the packet to the plugin */
				janus_plugin *plugin = (janus_plugin *)handle->app;
				if(plugin && plugin->incoming_rtp && handle->app_handle &&
						!g_atomic_int_get(&handle->app_handle->stopped) &&
						!g_atomic_int_get(&handle->destroyed))
					plugin->incoming_rtp(handle->app_handle, &rtp);
				/* Restore the header for the stats (plugins may have messed with it) */
				*header = backup;
				/* Update stats (overall data received, and data received in the last second) */
				if(buflen > 0) {
					gint64 now = janus_get_monotonic_time();
					if(!video) {
						if(component->in_stats.audio.bytes == 0 || component->in_stats.audio.notified_lastsec) {
							/* We either received our first audio packet, or we started receiving it again after missing more than a second */
							component->in_stats.audio.notified_lastsec = FALSE;
							janus_ice_notify_media(handle, FALSE, 0, TRUE);
						}
						/* Overall audio data */
						component->in_stats.audio.packets++;
						component->in_stats.audio.bytes += buflen;
						/* Last second audio data */
						if(component->in_stats.audio.updated == 0)
							component->in_stats.audio.updated = now;
						if(now > component->in_stats.audio.updated &&
								now - component->in_stats.audio.updated >= G_USEC_PER_SEC) {
							component->in_stats.audio.bytes_lastsec = component->in_stats.audio.bytes_lastsec_temp;
							component->in_stats.audio.bytes_lastsec_temp = 0;
							component->in_stats.audio.updated = now;
						}
						component->in_stats.audio.bytes_lastsec_temp += buflen;
					} else {
						if(component->in_stats.video[vindex].bytes == 0 || component->in_stats.video[vindex].notified_lastsec) {
							/* We either received our first video packet, or we started receiving it again after missing more than a second */
							component->in_stats.video[vindex].notified_lastsec = FALSE;
							janus_ice_notify_media(handle, TRUE, vindex, TRUE);
						}
						/* Overall video data for this SSRC */
						component->in_stats.video[vindex].packets++;
						component->in_stats.video[vindex].bytes += buflen;
						/* Last second video data for this SSRC */
						if(component->in_stats.video[vindex].updated == 0)
							component->in_stats.video[vindex].updated = now;
						if(now > component->in_stats.video[vindex].updated &&
								now - component->in_stats.video[vindex].updated >= G_USEC_PER_SEC) {
							component->in_stats.video[vindex].bytes_lastsec = component->in_stats.video[vindex].bytes_lastsec_temp;
							component->in_stats.video[vindex].bytes_lastsec_temp = 0;
							component->in_stats.video[vindex].updated = now;
						}
						component->in_stats.video[vindex].bytes_lastsec_temp += buflen;
					}
				}

				/* Update the RTCP context as well */
				rtcp_context *rtcp_ctx = video ? stream->video_rtcp_ctx[vindex] : stream->audio_rtcp_ctx;
				gboolean retransmissions_disabled = (!video && !component->do_audio_nacks) || (video && !component->do_video_nacks);
				janus_rtcp_process_incoming_rtp(rtcp_ctx, buf, buflen,
						(video && rtx) ? TRUE : FALSE,
						(video && janus_flags_is_set(&handle->webrtc_flags, JANUS_ICE_HANDLE_WEBRTC_RFC4588_RTX)),
						retransmissions_disabled, stream->clock_rates
				);

				/* Keep track of RTP sequence numbers, in case we need to NACK them */
				/* 	Note: unsigned int overflow/underflow wraps (defined behavior) */
				if(retransmissions_disabled) {
					/* ... unless NACKs are disabled for this medium */
					return;
				}
				guint16 new_seqn = ntohs(header->seq_number);
				/* If this is video, check if this is a keyframe: if so, we empty our NACK queue */
				if(video && stream->video_is_keyframe) {
					if(stream->video_is_keyframe(payload, plen)) {
						if(rtcp_ctx && (int16_t)(new_seqn - rtcp_ctx->max_seq_nr) > 0) {
							JANUS_LOG(LOG_HUGE, "[%"SCNu64"] Keyframe received with a highest sequence number, resetting NACK queue\n", handle->handle_id);
							janus_seq_list_free(&component->last_seqs_video[vindex]);
						}
					}
				}
				guint16 cur_seqn;
				int last_seqs_len = 0;
				janus_mutex_lock(&component->mutex);
				janus_seq_info **last_seqs = video ? &component->last_seqs_video[vindex] : &component->last_seqs_audio;
				janus_seq_info *cur_seq = *last_seqs;
				if(cur_seq) {
					cur_seq = cur_seq->prev;
					cur_seqn = cur_seq->seq;
				} else {
					/* First seq, set up to add one seq */
					cur_seqn = new_seqn - (guint16)1; /* Can wrap */
				}
				if(!janus_seq_in_range(new_seqn, cur_seqn, LAST_SEQS_MAX_LEN) &&
						!janus_seq_in_range(cur_seqn, new_seqn, 1000)) {
					/* Jump too big, start fresh */
					JANUS_LOG(LOG_WARN, "[%"SCNu64"] Big sequence number jump %hu -> %hu (%s stream #%d)\n",
						handle->handle_id, cur_seqn, new_seqn, video ? "video" : "audio", vindex);
					janus_seq_list_free(last_seqs);
					cur_seq = NULL;
					cur_seqn = new_seqn - (guint16)1;
				}

				GSList *nacks = NULL;
				gint64 now = janus_get_monotonic_time();

				if(janus_seq_in_range(new_seqn, cur_seqn, LAST_SEQS_MAX_LEN)) {
					/* Add new seq objs forward */
					while(cur_seqn != new_seqn) {
						cur_seqn += (guint16)1; /* can wrap */
						janus_seq_info *seq_obj = g_malloc0(sizeof(janus_seq_info));
						seq_obj->seq = cur_seqn;
						seq_obj->ts = now;
						seq_obj->state = (cur_seqn == new_seqn) ? SEQ_RECVED : SEQ_MISSING;
						janus_seq_append(last_seqs, seq_obj);
						last_seqs_len++;
					}
				}
				if(cur_seq) {
					/* Scan old seq objs backwards */
					while(cur_seq != NULL) {
						last_seqs_len++;
						if(cur_seq->seq == new_seqn) {
							JANUS_LOG(LOG_HUGE, "[%"SCNu64"] Received missed sequence number %"SCNu16" (%s stream #%d)\n",
								handle->handle_id, cur_seq->seq, video ? "video" : "audio", vindex);
							cur_seq->state = SEQ_RECVED;
						} else if(cur_seq->state == SEQ_MISSING && now - cur_seq->ts > SEQ_MISSING_WAIT) {
							JANUS_LOG(LOG_HUGE, "[%"SCNu64"] Missed sequence number %"SCNu16" (%s stream #%d), sending 1st NACK\n",
								handle->handle_id, cur_seq->seq, video ? "video" : "audio", vindex);
							nacks = g_slist_prepend(nacks, GUINT_TO_POINTER(cur_seq->seq));
							cur_seq->state = SEQ_NACKED;
							if(video && janus_flags_is_set(&handle->webrtc_flags, JANUS_ICE_HANDLE_WEBRTC_RFC4588_RTX)) {
								/* Keep track of this sequence number, we need to avoid duplicates */
								JANUS_LOG(LOG_HUGE, "[%"SCNu64"] Tracking NACKed packet %"SCNu16" (SSRC %"SCNu32", vindex %d)...\n",
									handle->handle_id, cur_seq->seq, packet_ssrc, vindex);
								if(stream->rtx_nacked[vindex] == NULL)
									stream->rtx_nacked[vindex] = g_hash_table_new(NULL, NULL);
								g_hash_table_insert(stream->rtx_nacked[vindex], GUINT_TO_POINTER(cur_seq->seq), GINT_TO_POINTER(1));
								/* We don't track it forever, though: add a timed source to remove it in a few seconds */
								janus_ice_nacked_packet *np = g_malloc(sizeof(janus_ice_nacked_packet));
								np->handle = handle;
								np->seq_number = cur_seq->seq;
								np->vindex = vindex;
								if(stream->pending_nacked_cleanup == NULL)
									stream->pending_nacked_cleanup = g_hash_table_new(NULL, NULL);
								GSource *timeout_source = g_timeout_source_new_seconds(5);
								g_source_set_callback(timeout_source, janus_ice_nacked_packet_cleanup, np, (GDestroyNotify)g_free);
								np->source_id = g_source_attach(timeout_source, handle->mainctx);
								g_source_unref(timeout_source);
								g_hash_table_insert(stream->pending_nacked_cleanup, GUINT_TO_POINTER(np->source_id), timeout_source);
							}
						} else if(cur_seq->state == SEQ_NACKED  && now - cur_seq->ts > SEQ_NACKED_WAIT) {
							JANUS_LOG(LOG_HUGE, "[%"SCNu64"] Missed sequence number %"SCNu16" (%s stream #%d), sending 2nd NACK\n",
								handle->handle_id, cur_seq->seq, video ? "video" : "audio", vindex);
							nacks = g_slist_prepend(nacks, GUINT_TO_POINTER(cur_seq->seq));
							cur_seq->state = SEQ_GIVEUP;
						}
						if(cur_seq == *last_seqs) {
							/* Just processed head */
							break;
						}
						cur_seq = cur_seq->prev;
					}
				}
				while(last_seqs_len > LAST_SEQS_MAX_LEN) {
					janus_seq_info *node = janus_seq_pop_head(last_seqs);
					g_free(node);
					last_seqs_len--;
				}

				guint nacks_count = g_slist_length(nacks);
				if(nacks_count) {
					/* Generate a NACK and send it */
					JANUS_LOG(LOG_DBG, "[%"SCNu64"] Now sending NACK for %u missed packets (%s stream #%d)\n",
						handle->handle_id, nacks_count, video ? "video" : "audio", vindex);
					char nackbuf[120];
					int res = janus_rtcp_nacks(nackbuf, sizeof(nackbuf), nacks);
					if(res > 0) {
						/* Set the right local and remote SSRC in the RTCP packet */
						janus_rtcp_fix_ssrc(NULL, nackbuf, res, 1,
							video ? stream->video_ssrc : stream->audio_ssrc,
							video ? stream->video_ssrc_peer[vindex] : stream->audio_ssrc_peer);
						janus_plugin_rtcp rtcp = { .video = video, .buffer = nackbuf, .length = res };
						janus_ice_relay_rtcp_internal(handle, &rtcp, FALSE);
					}
					/* Update stats */
					component->nack_sent_recent_cnt += nacks_count;
					if(video) {
						component->out_stats.video[vindex].nacks += nacks_count;
					} else {
						component->out_stats.audio.nacks += nacks_count;
					}
				}
				if(component->nack_sent_recent_cnt &&
						(now - component->nack_sent_log_ts) > 5*G_USEC_PER_SEC) {
					JANUS_LOG(LOG_VERB, "[%"SCNu64"] Sent NACKs for %u missing packets (%s stream #%d)\n",
						handle->handle_id, component->nack_sent_recent_cnt, video ? "video" : "audio", vindex);
					component->nack_sent_recent_cnt = 0;
					component->nack_sent_log_ts = now;
				}
				janus_mutex_unlock(&component->mutex);
				g_slist_free(nacks);
				nacks = NULL;
			}
		}
		return;
	} else if(janus_is_rtcp(buf, len)) {
		/* This is RTCP */
		JANUS_LOG(LOG_HUGE, "[%"SCNu64"]  Got an RTCP packet\n", handle->handle_id);
		if(janus_is_webrtc_encryption_enabled() && (!component->dtls || !component->dtls->srtp_valid || !component->dtls->srtp_in)) {
			JANUS_LOG(LOG_WARN, "[%"SCNu64"]     Missing valid SRTP session (packet arrived too early?), skipping...\n", handle->handle_id);
		} else {
			int buflen = len;
			srtp_err_status_t res = janus_is_webrtc_encryption_enabled() ?
				srtp_unprotect_rtcp(component->dtls->srtp_in, buf, &buflen) : srtp_err_status_ok;
			if(res != srtp_err_status_ok) {
				JANUS_LOG(LOG_ERR, "[%"SCNu64"]     SRTCP unprotect error: %s (len=%d-->%d)\n", handle->handle_id, janus_srtp_error_str(res), len, buflen);
			} else {
				/* Do we need to dump this packet for debugging? */
				if(g_atomic_int_get(&handle->dump_packets))
					janus_text2pcap_dump(handle->text2pcap, JANUS_TEXT2PCAP_RTCP, TRUE, buf, buflen,
						"[session=%"SCNu64"][handle=%"SCNu64"]", session->session_id, handle->handle_id);
				/* Check if there's an RTCP BYE: in case, let's log it */
				if(janus_rtcp_has_bye(buf, buflen)) {
					/* Note: we used to use this as a trigger to close the PeerConnection, but not anymore
					 * Discussion here, https://groups.google.com/forum/#!topic/meetecho-janus/4XtfbYB7Jvc */
					JANUS_LOG(LOG_VERB, "[%"SCNu64"] Got RTCP BYE on stream %u (component %u)\n", handle->handle_id, stream->stream_id, component->component_id);
				}
				/* Is this audio or video? */
				int video = 0, vindex = 0;
				if(janus_flags_is_set(&handle->webrtc_flags, JANUS_ICE_HANDLE_WEBRTC_RFC4588_RTX)) {
					janus_rtcp_swap_report_blocks(buf, buflen, stream->video_ssrc_rtx);
				}
				/* Bundled streams, should we check the SSRCs? */
				if(!janus_flags_is_set(&handle->webrtc_flags, JANUS_ICE_HANDLE_WEBRTC_HAS_AUDIO)) {
					/* No audio has been negotiated, definitely video */
					JANUS_LOG(LOG_HUGE, "[%"SCNu64"] Incoming RTCP, bundling: this is video (no audio has been negotiated)\n", handle->handle_id);
					if(stream->video_ssrc_peer[0] == 0) {
						/* We don't know the remote SSRC: this can happen for recvonly clients
						 * (see https://groups.google.com/forum/#!topic/discuss-webrtc/5yuZjV7lkNc)
						 * Check the local SSRC, compare it to what we have */
						guint32 rtcp_ssrc = janus_rtcp_get_receiver_ssrc(buf, buflen);
						if(rtcp_ssrc == 0) {
							/* No SSRC, maybe an empty RR? */
							return;
						}
						if(rtcp_ssrc == stream->video_ssrc) {
							video = 1;
						} else if(rtcp_ssrc == stream->video_ssrc_rtx) {
							/* rtx SSRC, we don't care */
							return;
						} else if(janus_rtcp_has_fir(buf, buflen) || janus_rtcp_has_pli(buf, buflen) || janus_rtcp_get_remb(buf, buflen)) {
							/* Mh, no SR or RR? Try checking if there's any FIR, PLI or REMB */
							video = 1;
						} else {
							JANUS_LOG(LOG_VERB, "[%"SCNu64"] Dropping RTCP packet with unknown SSRC (%"SCNu32")\n", handle->handle_id, rtcp_ssrc);
							return;
						}
						JANUS_LOG(LOG_HUGE, "[%"SCNu64"] Incoming RTCP, bundling: this is %s (local SSRC: video=%"SCNu32", got %"SCNu32")\n",
							handle->handle_id, video ? "video" : "audio", stream->video_ssrc, rtcp_ssrc);
					} else {
						/* Check the remote SSRC, compare it to what we have: in case
							* we're simulcasting, let's compare to the other SSRCs too */
						guint32 rtcp_ssrc = janus_rtcp_get_sender_ssrc(buf, buflen);
						if(rtcp_ssrc == 0) {
							/* No SSRC, maybe an empty RR? */
							return;
						}
						if(stream->video_ssrc_peer[0] && rtcp_ssrc == stream->video_ssrc_peer[0]) {
							video = 1;
							vindex = 0;
						} else if(stream->video_ssrc_peer[1] && rtcp_ssrc == stream->video_ssrc_peer[1]) {
							video = 1;
							vindex = 1;
						} else if(stream->video_ssrc_peer[2] && rtcp_ssrc == stream->video_ssrc_peer[2]) {
							video = 1;
							vindex = 2;
						} else {
							JANUS_LOG(LOG_VERB, "[%"SCNu64"] Dropping RTCP packet with unknown SSRC (%"SCNu32")\n", handle->handle_id, rtcp_ssrc);
							return;
						}
						JANUS_LOG(LOG_HUGE, "[%"SCNu64"] Incoming RTCP, bundling: this is %s (remote SSRC: video=%"SCNu32" #%d, got %"SCNu32")\n",
							handle->handle_id, video ? "video" : "audio", stream->video_ssrc_peer[vindex], vindex, rtcp_ssrc);
					}
				} else if(!janus_flags_is_set(&handle->webrtc_flags, JANUS_ICE_HANDLE_WEBRTC_HAS_VIDEO)) {
					/* No video has been negotiated, definitely audio */
					JANUS_LOG(LOG_HUGE, "[%"SCNu64"] Incoming RTCP, bundling: this is audio (no video has been negotiated)\n", handle->handle_id);
					video = 0;
				} else {
					if(stream->audio_ssrc_peer == 0 || stream->video_ssrc_peer[0] == 0) {
						/* We don't know the remote SSRC: this can happen for recvonly clients
						 * (see https://groups.google.com/forum/#!topic/discuss-webrtc/5yuZjV7lkNc)
						 * Check the local SSRC, compare it to what we have */
						guint32 rtcp_ssrc = janus_rtcp_get_receiver_ssrc(buf, buflen);
						if(rtcp_ssrc == 0) {
							/* No SSRC, maybe an empty RR? */
							return;
						}
						if(rtcp_ssrc == stream->audio_ssrc) {
							video = 0;
						} else if(rtcp_ssrc == stream->video_ssrc) {
							video = 1;
						} else if(rtcp_ssrc == stream->video_ssrc_rtx) {
							/* rtx SSRC, we don't care */
							return;
						} else if(janus_rtcp_has_fir(buf, buflen) || janus_rtcp_has_pli(buf, buflen) || janus_rtcp_get_remb(buf, buflen)) {
							/* Mh, no SR or RR? Try checking if there's any FIR, PLI or REMB */
							video = 1;
						} else {
							JANUS_LOG(LOG_VERB, "[%"SCNu64"] Dropping RTCP packet with unknown SSRC (%"SCNu32")\n", handle->handle_id, rtcp_ssrc);
							return;
						}
						JANUS_LOG(LOG_HUGE, "[%"SCNu64"] Incoming RTCP, bundling: this is %s (local SSRC: video=%"SCNu32", audio=%"SCNu32", got %"SCNu32")\n",
							handle->handle_id, video ? "video" : "audio", stream->video_ssrc, stream->audio_ssrc, rtcp_ssrc);
					} else {
						/* Check the remote SSRC, compare it to what we have: in case
						 * we're simulcasting, let's compare to the other SSRCs too */
						guint32 rtcp_ssrc = janus_rtcp_get_sender_ssrc(buf, buflen);
						if(rtcp_ssrc == 0) {
							/* No SSRC, maybe an empty RR? */
							return;
						}
						if(rtcp_ssrc == stream->audio_ssrc_peer) {
							video = 0;
						} else if(rtcp_ssrc == stream->video_ssrc_peer[0]) {
							video = 1;
						} else if(stream->video_ssrc_peer[1] && rtcp_ssrc == stream->video_ssrc_peer[1]) {
							video = 1;
							vindex = 1;
						} else if(stream->video_ssrc_peer[2] && rtcp_ssrc == stream->video_ssrc_peer[2]) {
							video = 1;
							vindex = 2;
						} else {
							JANUS_LOG(LOG_VERB, "[%"SCNu64"] Dropping RTCP packet with unknown SSRC (%"SCNu32")\n", handle->handle_id, rtcp_ssrc);
							return;
						}
						JANUS_LOG(LOG_HUGE, "[%"SCNu64"] Incoming RTCP, bundling: this is %s (remote SSRC: video=%"SCNu32" #%d, audio=%"SCNu32", got %"SCNu32")\n",
							handle->handle_id, video ? "video" : "audio", stream->video_ssrc_peer[vindex], vindex, stream->audio_ssrc_peer, rtcp_ssrc);
					}
				}

				/* Let's process this RTCP (compound?) packet, and update the RTCP context for this stream in case */
				rtcp_context *rtcp_ctx = video ? stream->video_rtcp_ctx[vindex] : stream->audio_rtcp_ctx;
				uint32_t rtt = rtcp_ctx ? rtcp_ctx->rtt : 0;
				if(janus_rtcp_parse(rtcp_ctx, buf, buflen) < 0) {
					/* Drop the packet if the parsing function returns with an error */
					return;
				}
				if(rtcp_ctx && rtcp_ctx->rtt != rtt) {
					/* Check the current RTT, to see if we need to update the size of the queue: we take
					 * the highest RTT (audio or video) and add 100ms just to be conservative */
					uint32_t audio_rtt = janus_rtcp_context_get_rtt(stream->audio_rtcp_ctx),
						video_rtt = janus_rtcp_context_get_rtt(stream->video_rtcp_ctx[0]);
					uint16_t nack_queue_ms = (audio_rtt > video_rtt ? audio_rtt : video_rtt) + 100;
					if(nack_queue_ms > DEFAULT_MAX_NACK_QUEUE)
						nack_queue_ms = DEFAULT_MAX_NACK_QUEUE;
					else if(nack_queue_ms < min_nack_queue)
						nack_queue_ms = min_nack_queue;
					uint16_t mavg = rtt ? ((7*stream->nack_queue_ms + nack_queue_ms)/8) : nack_queue_ms;
					if(mavg > DEFAULT_MAX_NACK_QUEUE)
						mavg = DEFAULT_MAX_NACK_QUEUE;
					else if(mavg < min_nack_queue)
						mavg = min_nack_queue;
					stream->nack_queue_ms = mavg;
				}
				JANUS_LOG(LOG_HUGE, "[%"SCNu64"] Got %s RTCP (%d bytes)\n", handle->handle_id, video ? "video" : "audio", buflen);
				/* See if there's any REMB bitrate to track */
				uint32_t bitrate = janus_rtcp_get_remb(buf, buflen);
				if(bitrate > 0)
					stream->remb_bitrate = bitrate;

				/* Now let's see if there are any NACKs to handle */
				gint64 now = janus_get_monotonic_time();
				GSList *nacks = janus_rtcp_get_nacks(buf, buflen);
				guint nacks_count = g_slist_length(nacks);
				if(nacks_count && ((!video && component->do_audio_nacks) || (video && component->do_video_nacks))) {
					/* Handle NACK */
					JANUS_LOG(LOG_HUGE, "[%"SCNu64"]     Just got some NACKS (%d) we should handle...\n", handle->handle_id, nacks_count);
					GHashTable *retransmit_seqs = (video ? component->video_retransmit_seqs : component->audio_retransmit_seqs);
					GSList *list = (retransmit_seqs != NULL ? nacks : NULL);
					int retransmits_cnt = 0;
					janus_mutex_lock(&component->mutex);
					while(list) {
						unsigned int seqnr = GPOINTER_TO_UINT(list->data);
						JANUS_LOG(LOG_DBG, "[%"SCNu64"]   >> %u\n", handle->handle_id, seqnr);
						int in_rb = 0;
						/* Check if we have the packet */
						janus_rtp_packet *p = g_hash_table_lookup(retransmit_seqs, GUINT_TO_POINTER(seqnr));
						if(p == NULL) {
							JANUS_LOG(LOG_HUGE, "[%"SCNu64"]   >> >> Can't retransmit packet %u, we don't have it...\n", handle->handle_id, seqnr);
						} else {
							/* Should we retransmit this packet? */
							if((p->last_retransmit > 0) && (now-p->last_retransmit < MAX_NACK_IGNORE)) {
								JANUS_LOG(LOG_HUGE, "[%"SCNu64"]   >> >> Packet %u was retransmitted just %"SCNi64"ms ago, skipping\n", handle->handle_id, seqnr, now-p->last_retransmit);
								list = list->next;
								continue;
							}
							in_rb = 1;
							JANUS_LOG(LOG_HUGE, "[%"SCNu64"]   >> >> Scheduling %u for retransmission due to NACK\n", handle->handle_id, seqnr);
							p->last_retransmit = now;
							retransmits_cnt++;
							/* Enqueue it */
							janus_ice_queued_packet *pkt = g_malloc(sizeof(janus_ice_queued_packet));
							pkt->data = g_malloc(p->length+SRTP_MAX_TAG_LEN);
							memcpy(pkt->data, p->data, p->length);
							pkt->length = p->length;
							pkt->type = video ? JANUS_ICE_PACKET_VIDEO : JANUS_ICE_PACKET_AUDIO;
							memset(&pkt->extensions, 0, sizeof(pkt->extensions));
							pkt->control = FALSE;
							pkt->retransmission = TRUE;
							pkt->label = NULL;
							pkt->protocol = NULL;
							pkt->added = janus_get_monotonic_time();
							/* What to send and how depends on whether we're doing RFC4588 or not */
							if(!video || !janus_flags_is_set(&handle->webrtc_flags, JANUS_ICE_HANDLE_WEBRTC_RFC4588_RTX)) {
								/* We're not: just clarify the packet was already encrypted before */
								pkt->encrypted = TRUE;
							} else {
								/* We are: overwrite the RTP header (which means we'll need a new SRTP encrypt) */
								pkt->encrypted = FALSE;
								janus_rtp_header *header = (janus_rtp_header *)pkt->data;
								header->type = stream->video_rtx_payload_type;
								header->ssrc = htonl(stream->video_ssrc_rtx);
								component->rtx_seq_number++;
								header->seq_number = htons(component->rtx_seq_number);
							}
							if(handle->queued_packets != NULL) {
#if GLIB_CHECK_VERSION(2, 46, 0)
								g_async_queue_push_front(handle->queued_packets, pkt);
#else
								g_async_queue_push(handle->queued_packets, pkt);
#endif
								g_main_context_wakeup(handle->mainctx);
							} else {
								janus_ice_free_queued_packet(pkt);
							}
						}
						if(rtcp_ctx != NULL && in_rb) {
							g_atomic_int_inc(&rtcp_ctx->nack_count);
						}
						list = list->next;
					}
					component->retransmit_recent_cnt += retransmits_cnt;
					/* FIXME Remove the NACK compound packet, we've handled it */
					buflen = janus_rtcp_remove_nacks(buf, buflen);
					/* Update stats */
					if(video) {
						component->in_stats.video[vindex].nacks += nacks_count;
					} else {
						component->in_stats.audio.nacks += nacks_count;
					}
					janus_mutex_unlock(&component->mutex);
					g_slist_free(nacks);
					nacks = NULL;
				}
				if(component->retransmit_recent_cnt &&
						now - component->retransmit_log_ts > 5*G_USEC_PER_SEC) {
					JANUS_LOG(LOG_VERB, "[%"SCNu64"] Retransmitted %u packets due to NACK (%s stream #%d)\n",
						handle->handle_id, component->retransmit_recent_cnt, video ? "video" : "audio", vindex);
					component->retransmit_recent_cnt = 0;
					component->retransmit_log_ts = now;
				}

				/* Fix packet data for RTCP SR and RTCP RR */
				janus_rtp_switching_context *rtp_ctx = video ? &stream->rtp_ctx[vindex] : &stream->rtp_ctx[0];
				uint32_t base_ts = video ? rtp_ctx->v_base_ts : rtp_ctx->a_base_ts;
				uint32_t base_ts_prev = video ? rtp_ctx->v_base_ts_prev : rtp_ctx->a_base_ts_prev;
				uint32_t ssrc_peer = video ? stream->video_ssrc_peer_orig[vindex] : stream->audio_ssrc_peer_orig;
				uint32_t ssrc_local = video ? stream->video_ssrc : stream->audio_ssrc;
				uint32_t ssrc_expected = video ? rtp_ctx->v_last_ssrc : rtp_ctx->a_last_ssrc;
				if (janus_rtcp_fix_report_data(buf, buflen, base_ts, base_ts_prev, ssrc_peer, ssrc_local, ssrc_expected, video) < 0) {
					/* Drop packet in case of parsing error or SSRC different from the one expected. */
					/* This might happen at the very beginning of the communication or early after */
					/* a re-negotation has been concluded. */
					return;
				}

				janus_plugin_rtcp rtcp = { .video = video, .buffer = buf, .length = buflen };
				janus_plugin *plugin = (janus_plugin *)handle->app;
				if(plugin && plugin->incoming_rtcp && handle->app_handle &&
						!g_atomic_int_get(&handle->app_handle->stopped) &&
						!g_atomic_int_get(&handle->destroyed))
					plugin->incoming_rtcp(handle->app_handle, &rtcp);
			}
		}
		return;
	} else {
		JANUS_LOG(LOG_VERB, "[%"SCNu64"] Not RTP and not RTCP... may these be data channels?\n", handle->handle_id);
		janus_dtls_srtp_incoming_msg(component->dtls, buf, len);
		/* Update stats (only overall data received) */
		if(len > 0) {
			component->in_stats.data.packets++;
			component->in_stats.data.bytes += len;
		}
		return;
	}
}

void janus_ice_incoming_data(janus_ice_handle *handle, char *label, char *protocol, gboolean textdata, char *buffer, int length) {
	if(handle == NULL || buffer == NULL || length <= 0)
		return;
	janus_plugin_data data = { .label = label, .protocol = protocol, .binary = !textdata, .buffer = buffer, .length = length };
	janus_plugin *plugin = (janus_plugin *)handle->app;
	if(plugin && plugin->incoming_data && handle->app_handle &&
			!g_atomic_int_get(&handle->app_handle->stopped) &&
			!g_atomic_int_get(&handle->destroyed))
		plugin->incoming_data(handle->app_handle, &data);
}


/* Helper: encoding local candidates to string/SDP */
static int janus_ice_candidate_to_string(janus_ice_handle *handle, NiceCandidate *c, char *buffer, int buflen, gboolean log_candidate, gboolean force_private, guint public_ip_index) {
	if(!handle || !handle->agent || !c || !buffer || buflen < 1)
		return -1;
	janus_ice_stream *stream = handle->stream;
	if(!stream)
		return -2;
	janus_ice_component *component = stream->component;
	if(!component)
		return -3;
	char *host_ip = NULL;
	gboolean ipv6 = (nice_address_ip_version(&c->addr) == 6);
	if(nat_1_1_enabled && !force_private) {
		/* A 1:1 NAT mapping was specified, either overwrite all the host addresses with the public IP, or add new candidates */
		host_ip = janus_get_public_ip(public_ip_index);
		gboolean host_ip_v6 = (strchr(host_ip, ':') != NULL);
		if(host_ip_v6 != ipv6) {
			/* nat-1-1 address and candidate are not the same address family, don't do anything */
			buffer[0] = '\0';
			return 0;
		}
		JANUS_LOG(LOG_VERB, "[%"SCNu64"] Public IP specified and 1:1 NAT mapping enabled (%s), using that as host address in the candidates\n", handle->handle_id, host_ip);
	}
	/* Encode the candidate to a string */
	gchar address[NICE_ADDRESS_STRING_LEN], base_address[NICE_ADDRESS_STRING_LEN];
	gint port = 0, base_port = 0;
	nice_address_to_string(&(c->addr), (gchar *)&address);
	port = nice_address_get_port(&(c->addr));
	nice_address_to_string(&(c->base_addr), (gchar *)&base_address);
	base_port = nice_address_get_port(&(c->base_addr));
	JANUS_LOG(LOG_VERB, "[%"SCNu64"]   Address:    %s:%d\n", handle->handle_id, address, port);
	JANUS_LOG(LOG_VERB, "[%"SCNu64"]   Priority:   %d\n", handle->handle_id, c->priority);
	JANUS_LOG(LOG_VERB, "[%"SCNu64"]   Foundation: %s\n", handle->handle_id, c->foundation);
	/* Start */
	if(c->type == NICE_CANDIDATE_TYPE_HOST) {
		/* 'host' candidate */
		if(c->transport == NICE_CANDIDATE_TRANSPORT_UDP) {
			g_snprintf(buffer, buflen,
				"%s %d %s %d %s %d typ host",
					c->foundation, c->component_id,
					"udp", c->priority,
					host_ip ? host_ip : address, port);
		} else {
			if(!janus_ice_tcp_enabled) {
				/* ICE-TCP support disabled */
				JANUS_LOG(LOG_VERB, "[%"SCNu64"] Skipping host TCP candidate, ICE-TCP support disabled...\n", handle->handle_id);
				return -4;
			}
#ifndef HAVE_LIBNICE_TCP
			/* TCP candidates are only supported since libnice 0.1.8 */
			JANUS_LOG(LOG_VERB, "[%"SCNu64"] Skipping host TCP candidate, the libnice version doesn't support it...\n", handle->handle_id);
			return -4;
#else
			const char *type = NULL;
			switch(c->transport) {
				case NICE_CANDIDATE_TRANSPORT_TCP_ACTIVE:
					type = "active";
					break;
				case NICE_CANDIDATE_TRANSPORT_TCP_PASSIVE:
					type = "passive";
					break;
				case NICE_CANDIDATE_TRANSPORT_TCP_SO:
					type = "so";
					break;
				default:
					break;
			}
			if(type == NULL) {
				/* FIXME Unsupported transport */
				JANUS_LOG(LOG_WARN, "[%"SCNu64"] Unsupported transport, skipping non-UDP/TCP host candidate...\n", handle->handle_id);
				return -5;
			}
			g_snprintf(buffer, buflen,
				"%s %d %s %d %s %d typ host tcptype %s",
					c->foundation, c->component_id,
					"tcp", c->priority,
					host_ip ? host_ip : address, port, type);
#endif
		}
	} else if(c->type == NICE_CANDIDATE_TYPE_SERVER_REFLEXIVE ||
			c->type == NICE_CANDIDATE_TYPE_PEER_REFLEXIVE ||
			c->type == NICE_CANDIDATE_TYPE_RELAYED) {
		/* 'srflx', 'prflx', or 'relay' candidate: what is this, exactly? */
		const char *ltype = NULL;
		switch(c->type) {
			case NICE_CANDIDATE_TYPE_SERVER_REFLEXIVE:
				ltype = "srflx";
				break;
			case NICE_CANDIDATE_TYPE_PEER_REFLEXIVE:
				ltype = "prflx";
				break;
			case NICE_CANDIDATE_TYPE_RELAYED:
				ltype = "relay";
				break;
			default:
				break;
		}
		if(ltype == NULL)
			return -5;
		if(c->transport == NICE_CANDIDATE_TRANSPORT_UDP) {
			nice_address_to_string(&(c->base_addr), (gchar *)&base_address);
			gint base_port = nice_address_get_port(&(c->base_addr));
			g_snprintf(buffer, buflen,
				"%s %d %s %d %s %d typ %s raddr %s rport %d",
					c->foundation, c->component_id,
					"udp", c->priority,
					address, port, ltype,
					base_address, base_port);
		} else {
			if(!janus_ice_tcp_enabled) {
				/* ICE-TCP support disabled */
				JANUS_LOG(LOG_VERB, "[%"SCNu64"] Skipping srflx TCP candidate, ICE-TCP support disabled...\n", handle->handle_id);
				return -4;
			}
#ifndef HAVE_LIBNICE_TCP
			/* TCP candidates are only supported since libnice 0.1.8 */
			JANUS_LOG(LOG_VERB, "[%"SCNu64"] Skipping srflx TCP candidate, the libnice version doesn't support it...\n", handle->handle_id);
			return -4;
#else
			const char *type = NULL;
			switch(c->transport) {
				case NICE_CANDIDATE_TRANSPORT_TCP_ACTIVE:
					type = "active";
					break;
				case NICE_CANDIDATE_TRANSPORT_TCP_PASSIVE:
					type = "passive";
					break;
				case NICE_CANDIDATE_TRANSPORT_TCP_SO:
					type = "so";
					break;
				default:
					break;
			}
			if(type == NULL) {
				/* FIXME Unsupported transport */
				JANUS_LOG(LOG_WARN, "[%"SCNu64"] Unsupported transport, skipping non-UDP/TCP srflx candidate...\n", handle->handle_id);
				return -5;
			} else {
				g_snprintf(buffer, buflen,
					"%s %d %s %d %s %d typ %s raddr %s rport %d tcptype %s",
						c->foundation, c->component_id,
						"tcp", c->priority,
						address, port, ltype,
						base_address, base_port, type);
			}
#endif
		}
	}
	JANUS_LOG(LOG_VERB, "[%"SCNu64"]     %s\n", handle->handle_id, buffer);
	if(log_candidate) {
		/* Save for the summary, in case we need it */
		component->local_candidates = g_slist_append(component->local_candidates, g_strdup(buffer));
		/* Notify event handlers */
		if(janus_events_is_enabled()) {
			janus_session *session = (janus_session *)handle->session;
			json_t *info = json_object();
			json_object_set_new(info, "local-candidate", json_string(buffer));
			json_object_set_new(info, "stream_id", json_integer(stream->stream_id));
			json_object_set_new(info, "component_id", json_integer(component->component_id));
			janus_events_notify_handlers(JANUS_EVENT_TYPE_WEBRTC, JANUS_EVENT_SUBTYPE_WEBRTC_LCAND,
				session->session_id, handle->handle_id, handle->opaque_id, info);
		}
	}
	return 0;
}

void janus_ice_candidates_to_sdp(janus_ice_handle *handle, janus_sdp_mline *mline, guint stream_id, guint component_id) {
	if(!handle || !handle->agent || !mline)
		return;
	janus_ice_stream *stream = handle->stream;
	if(!stream || stream->stream_id != stream_id) {
		JANUS_LOG(LOG_ERR, "[%"SCNu64"]     No stream %d??\n", handle->handle_id, stream_id);
		return;
	}
	janus_ice_component *component = stream->component;
	if(!component || component->component_id != component_id) {
		JANUS_LOG(LOG_ERR, "[%"SCNu64"]     No component %d in stream %d??\n", handle->handle_id, component_id, stream_id);
		return;
	}
	NiceAgent *agent = handle->agent;
	/* Iterate on all */
	gchar buffer[200];
	GSList *candidates, *i;
	candidates = nice_agent_get_local_candidates (agent, stream_id, component_id);
	JANUS_LOG(LOG_VERB, "[%"SCNu64"] We have %d candidates for Stream #%d, Component #%d\n", handle->handle_id, g_slist_length(candidates), stream_id, component_id);
	gboolean log_candidates = (component->local_candidates == NULL);
	for(i = candidates; i; i = i->next) {
		NiceCandidate *c = (NiceCandidate *) i->data;
		gboolean ipv6 = (nice_address_ip_version(&c->addr) == 6);
		gboolean same_family = (!ipv6 && janus_has_public_ipv4_ip()) || (ipv6 && janus_has_public_ipv6_ip());
		guint public_ip_index = 0;
		do {
			if(janus_ice_candidate_to_string(handle, c, buffer, sizeof(buffer), log_candidates, FALSE, public_ip_index) == 0) {
				/* Candidate encoded, add to the SDP (but only if it's not a 'prflx') */
				if(c->type == NICE_CANDIDATE_TYPE_PEER_REFLEXIVE) {
					JANUS_LOG(LOG_VERB, "[%"SCNu64"] Skipping prflx candidate...\n", handle->handle_id);
				} else {
					if(strlen(buffer) > 0) {
						janus_sdp_attribute *a = janus_sdp_attribute_create("candidate", "%s", buffer);
						mline->attributes = g_list_append(mline->attributes, a);
					}
					if(nat_1_1_enabled && public_ip_index == 0 && (keep_private_host || !same_family) &&
							janus_ice_candidate_to_string(handle, c, buffer, sizeof(buffer), log_candidates, TRUE, public_ip_index) == 0) {
						/* Candidate with private host encoded, add to the SDP (but only if it's not a 'prflx') */
						if(c->type == NICE_CANDIDATE_TYPE_PEER_REFLEXIVE) {
							JANUS_LOG(LOG_VERB, "[%"SCNu64"] Skipping prflx candidate...\n", handle->handle_id);
						} else if(strlen(buffer) > 0) {
							janus_sdp_attribute *a = janus_sdp_attribute_create("candidate", "%s", buffer);
							mline->attributes = g_list_append(mline->attributes, a);
						}
					}
				}
			}
			public_ip_index++;
			if(!same_family) {
				/* We don't have any nat-1-1 address of the same family as this candidate, we're done */
				break;
			}
		} while (public_ip_index < janus_get_public_ip_count());
		nice_candidate_free(c);
	}
	/* Done */
	g_slist_free(candidates);
}

void janus_ice_add_remote_candidate(janus_ice_handle *handle, NiceCandidate *c) {
	JANUS_LOG(LOG_VERB, "[%"SCNu64"] Queueing candidate %p\n", handle->handle_id, c);
	if(handle->queued_candidates != NULL)
		g_async_queue_push(handle->queued_candidates, c);
	if(handle->queued_packets != NULL) {
#if GLIB_CHECK_VERSION(2, 46, 0)
		g_async_queue_push_front(handle->queued_packets, &janus_ice_add_candidates);
#else
		g_async_queue_push(handle->queued_packets, &janus_ice_add_candidates);
#endif
		g_main_context_wakeup(handle->mainctx);
	}
}

void janus_ice_setup_remote_candidates(janus_ice_handle *handle, guint stream_id, guint component_id) {
	if(!handle || !handle->agent)
		return;
	janus_ice_stream *stream = handle->stream;
	if(!stream || stream->stream_id != stream_id) {
		JANUS_LOG(LOG_ERR, "[%"SCNu64"] No such stream %d: cannot setup remote candidates for component %d\n", handle->handle_id, stream_id, component_id);
		return;
	}
	janus_ice_component *component = stream->component;
	if(!component || component->component_id != component_id) {
		JANUS_LOG(LOG_ERR, "[%"SCNu64"] No such component %d in stream %d: cannot setup remote candidates\n", handle->handle_id, component_id, stream_id);
		return;
	}
	if(component->process_started) {
		JANUS_LOG(LOG_VERB, "[%"SCNu64"] Component %d in stream %d has already been set up\n", handle->handle_id, component_id, stream_id);
		return;
	}
	if(!component->candidates || !component->candidates->data) {
		if(!janus_flags_is_set(&handle->webrtc_flags, JANUS_ICE_HANDLE_WEBRTC_TRICKLE)
				|| janus_flags_is_set(&handle->webrtc_flags, JANUS_ICE_HANDLE_WEBRTC_ALL_TRICKLES)) {
			JANUS_LOG(LOG_ERR, "[%"SCNu64"] No remote candidates for component %d in stream %d: was the remote SDP parsed?\n", handle->handle_id, component_id, stream_id);
		}
		return;
	}
	JANUS_LOG(LOG_VERB, "[%"SCNu64"] ## Setting remote candidates: stream %d, component %d (%u in the list)\n",
		handle->handle_id, stream_id, component_id, g_slist_length(component->candidates));
	/* Add all candidates */
	NiceCandidate *c = NULL;
	GSList *gsc = component->candidates;
	while(gsc) {
		c = (NiceCandidate *) gsc->data;
		JANUS_LOG(LOG_VERB, "[%"SCNu64"] Queueing candidate %p (startup)\n", handle->handle_id, c);
		if(handle->queued_candidates != NULL)
			g_async_queue_push(handle->queued_candidates, c);
		gsc = gsc->next;
	}
	if(handle->queued_packets != NULL) {
#if GLIB_CHECK_VERSION(2, 46, 0)
		g_async_queue_push_front(handle->queued_packets, &janus_ice_add_candidates);
#else
		g_async_queue_push(handle->queued_packets, &janus_ice_add_candidates);
#endif
		g_main_context_wakeup(handle->mainctx);
	}
	component->process_started = TRUE;
}

int janus_ice_setup_local(janus_ice_handle *handle, int offer, int audio, int video, int data, int trickle) {
	if(!handle || g_atomic_int_get(&handle->destroyed))
		return -1;
	if(janus_flags_is_set(&handle->webrtc_flags, JANUS_ICE_HANDLE_WEBRTC_HAS_AGENT)) {
		JANUS_LOG(LOG_WARN, "[%"SCNu64"] Agent already exists?\n", handle->handle_id);
		return -2;
	}
	JANUS_LOG(LOG_VERB, "[%"SCNu64"] Setting ICE locally: got %s (%d audios, %d videos)\n", handle->handle_id, offer ? "OFFER" : "ANSWER", audio, video);
	g_atomic_int_set(&handle->closepc, 0);
	janus_flags_set(&handle->webrtc_flags, JANUS_ICE_HANDLE_WEBRTC_HAS_AGENT);
	janus_flags_clear(&handle->webrtc_flags, JANUS_ICE_HANDLE_WEBRTC_START);
	janus_flags_clear(&handle->webrtc_flags, JANUS_ICE_HANDLE_WEBRTC_NEGOTIATED);
	janus_flags_clear(&handle->webrtc_flags, JANUS_ICE_HANDLE_WEBRTC_READY);
	janus_flags_clear(&handle->webrtc_flags, JANUS_ICE_HANDLE_WEBRTC_STOP);
	janus_flags_clear(&handle->webrtc_flags, JANUS_ICE_HANDLE_WEBRTC_ALERT);
	janus_flags_clear(&handle->webrtc_flags, JANUS_ICE_HANDLE_WEBRTC_CLEANING);
	janus_flags_clear(&handle->webrtc_flags, JANUS_ICE_HANDLE_WEBRTC_HAS_AUDIO);
	janus_flags_clear(&handle->webrtc_flags, JANUS_ICE_HANDLE_WEBRTC_HAS_VIDEO);
	janus_flags_clear(&handle->webrtc_flags, JANUS_ICE_HANDLE_WEBRTC_ICE_RESTART);
	janus_flags_clear(&handle->webrtc_flags, JANUS_ICE_HANDLE_WEBRTC_RESEND_TRICKLES);

	/* Note: in case this is not an OFFER, we don't know whether any medium are supported on the other side or not yet */
	if(audio) {
		janus_flags_set(&handle->webrtc_flags, JANUS_ICE_HANDLE_WEBRTC_HAS_AUDIO);
	} else {
		janus_flags_clear(&handle->webrtc_flags, JANUS_ICE_HANDLE_WEBRTC_HAS_AUDIO);
	}
	if(video) {
		janus_flags_set(&handle->webrtc_flags, JANUS_ICE_HANDLE_WEBRTC_HAS_VIDEO);
	} else {
		janus_flags_clear(&handle->webrtc_flags, JANUS_ICE_HANDLE_WEBRTC_HAS_VIDEO);
	}
	if(data) {
		janus_flags_set(&handle->webrtc_flags, JANUS_ICE_HANDLE_WEBRTC_DATA_CHANNELS);
	} else {
		janus_flags_clear(&handle->webrtc_flags, JANUS_ICE_HANDLE_WEBRTC_DATA_CHANNELS);
	}
	/* Note: in case this is not an OFFER, we don't know whether ICE trickling is supported on the other side or not yet */
	if(offer && trickle) {
		janus_flags_set(&handle->webrtc_flags, JANUS_ICE_HANDLE_WEBRTC_TRICKLE);
	} else {
		janus_flags_clear(&handle->webrtc_flags, JANUS_ICE_HANDLE_WEBRTC_TRICKLE);
	}
	janus_flags_clear(&handle->webrtc_flags, JANUS_ICE_HANDLE_WEBRTC_ALL_TRICKLES);
	janus_flags_clear(&handle->webrtc_flags, JANUS_ICE_HANDLE_WEBRTC_TRICKLE_SYNCED);

	/* Note: NICE_COMPATIBILITY_RFC5245 is only available in more recent versions of libnice */
	handle->controlling = janus_ice_lite_enabled ? FALSE : !offer;
	JANUS_LOG(LOG_INFO, "[%"SCNu64"] Creating ICE agent (ICE %s mode, %s)\n", handle->handle_id,
		janus_ice_lite_enabled ? "Lite" : "Full", handle->controlling ? "controlling" : "controlled");
	handle->agent = g_object_new(NICE_TYPE_AGENT,
		"compatibility", NICE_COMPATIBILITY_DRAFT19,
		"main-context", handle->mainctx,
		"reliable", FALSE,
		"full-mode", janus_ice_lite_enabled ? FALSE : TRUE,
#ifdef HAVE_ICE_NOMINATION
		"nomination-mode", janus_ice_nomination,
#endif
		"keepalive-conncheck", janus_ice_keepalive_connchecks ? TRUE : FALSE,
#ifdef HAVE_LIBNICE_TCP
		"ice-udp", TRUE,
		"ice-tcp", janus_ice_tcp_enabled ? TRUE : FALSE,
#endif
		NULL);
	handle->agent_created = janus_get_monotonic_time();
	handle->srtp_errors_count = 0;
	handle->last_srtp_error = 0;
	/* Any STUN server to use? */
	if(janus_stun_server != NULL && janus_stun_port > 0) {
		g_object_set(G_OBJECT(handle->agent),
			"stun-server", janus_stun_server,
			"stun-server-port", janus_stun_port,
			NULL);
	}
	/* Any dynamic TURN credentials to retrieve via REST API? */
	gboolean have_turnrest_credentials = FALSE;
#ifdef HAVE_TURNRESTAPI
	/* When using the TURN REST API, we use the handle's opaque_id as a username
	 * by default, and fall back to the session_id when it's missing. Refer to this
	 * issue for more context: https://github.com/meetecho/janus-gateway/issues/2199 */
	char turnrest_username[20];
	if(handle->opaque_id == NULL) {
		janus_session *session = (janus_session *)handle->session;
		g_snprintf(turnrest_username, sizeof(turnrest_username), "%"SCNu64, session->session_id);
	}
	janus_turnrest_response *turnrest_credentials = janus_turnrest_request((const char *)(handle->opaque_id ?
		handle->opaque_id : turnrest_username));
	if(turnrest_credentials != NULL) {
		have_turnrest_credentials = TRUE;
		JANUS_LOG(LOG_VERB, "[%"SCNu64"] Got credentials from the TURN REST API backend!\n", handle->handle_id);
		JANUS_LOG(LOG_HUGE, "  -- Username: %s\n", turnrest_credentials->username);
		JANUS_LOG(LOG_HUGE, "  -- Password: %s\n", turnrest_credentials->password);
		JANUS_LOG(LOG_HUGE, "  -- TTL:      %"SCNu32"\n", turnrest_credentials->ttl);
		JANUS_LOG(LOG_HUGE, "  -- Servers:  %d\n", g_list_length(turnrest_credentials->servers));
		GList *server = turnrest_credentials->servers;
		while(server != NULL) {
			janus_turnrest_instance *instance = (janus_turnrest_instance *)server->data;
			JANUS_LOG(LOG_HUGE, "  -- -- URI: %s:%"SCNu16" (%d)\n", instance->server, instance->port, instance->transport);
			server = server->next;
		}
	}
#endif
	g_object_set(G_OBJECT(handle->agent), "upnp", FALSE, NULL);
	g_object_set(G_OBJECT(handle->agent), "controlling-mode", handle->controlling, NULL);
	g_signal_connect (G_OBJECT (handle->agent), "candidate-gathering-done",
		G_CALLBACK (janus_ice_cb_candidate_gathering_done), handle);
	g_signal_connect (G_OBJECT (handle->agent), "component-state-changed",
		G_CALLBACK (janus_ice_cb_component_state_changed), handle);
#ifndef HAVE_LIBNICE_TCP
	g_signal_connect (G_OBJECT (handle->agent), "new-selected-pair",
#else
	g_signal_connect (G_OBJECT (handle->agent), "new-selected-pair-full",
#endif
		G_CALLBACK (janus_ice_cb_new_selected_pair), handle);
	if(janus_full_trickle_enabled) {
#ifndef HAVE_LIBNICE_TCP
		g_signal_connect (G_OBJECT (handle->agent), "new-candidate",
#else
		g_signal_connect (G_OBJECT (handle->agent), "new-candidate-full",
#endif
			G_CALLBACK (janus_ice_cb_new_local_candidate), handle);
	}
#ifndef HAVE_LIBNICE_TCP
	g_signal_connect (G_OBJECT (handle->agent), "new-remote-candidate",
#else
	g_signal_connect (G_OBJECT (handle->agent), "new-remote-candidate-full",
#endif
		G_CALLBACK (janus_ice_cb_new_remote_candidate), handle);

	/* Add all local addresses, except those in the ignore list */
	struct ifaddrs *ifaddr, *ifa;
	int family, s, n;
	char host[NI_MAXHOST];
	if(getifaddrs(&ifaddr) == -1) {
		JANUS_LOG(LOG_ERR, "[%"SCNu64"] Error getting list of interfaces... %d (%s)\n",
			handle->handle_id, errno, g_strerror(errno));
	} else {
		for(ifa = ifaddr, n = 0; ifa != NULL; ifa = ifa->ifa_next, n++) {
			if(ifa->ifa_addr == NULL)
				continue;
			/* Skip interfaces which are not up and running */
			if(!((ifa->ifa_flags & IFF_UP) && (ifa->ifa_flags & IFF_RUNNING)))
				continue;
			/* Skip loopback interfaces */
			if(ifa->ifa_flags & IFF_LOOPBACK)
				continue;
			family = ifa->ifa_addr->sa_family;
			if(family != AF_INET && family != AF_INET6)
				continue;
			/* We only add IPv6 addresses if support for them has been explicitly enabled */
			if(family == AF_INET6 && !janus_ipv6_enabled)
				continue;
			/* Check the interface name first, we can ignore that as well: enforce list would be checked later */
			if(janus_ice_enforce_list == NULL && ifa->ifa_name != NULL && janus_ice_is_ignored(ifa->ifa_name))
				continue;
			s = getnameinfo(ifa->ifa_addr,
					(family == AF_INET) ? sizeof(struct sockaddr_in) : sizeof(struct sockaddr_in6),
					host, NI_MAXHOST, NULL, 0, NI_NUMERICHOST);
			if(s != 0) {
				JANUS_LOG(LOG_ERR, "[%"SCNu64"] getnameinfo() failed: %s\n", handle->handle_id, gai_strerror(s));
				continue;
			}
			/* Skip 0.0.0.0, :: and, unless otherwise configured, local scoped addresses  */
			if(!strcmp(host, "0.0.0.0") || !strcmp(host, "::") || (!janus_ipv6_linklocal_enabled && !strncmp(host, "fe80:", 5)))
				continue;
			/* Check if this IP address is in the ignore/enforce list: the enforce list has the precedence but the ignore list can then discard candidates */
			if(janus_ice_enforce_list != NULL) {
				if(ifa->ifa_name != NULL && !janus_ice_is_enforced(ifa->ifa_name) && !janus_ice_is_enforced(host))
					continue;
			}
			if(janus_ice_is_ignored(host))
				continue;
			/* Ok, add interface to the ICE agent */
			JANUS_LOG(LOG_VERB, "[%"SCNu64"] Adding %s to the addresses to gather candidates for\n", handle->handle_id, host);
			NiceAddress addr_local;
			nice_address_init (&addr_local);
			if(!nice_address_set_from_string (&addr_local, host)) {
				JANUS_LOG(LOG_WARN, "[%"SCNu64"] Skipping invalid address %s\n", handle->handle_id, host);
				continue;
			}
			nice_agent_add_local_address (handle->agent, &addr_local);
		}
		freeifaddrs(ifaddr);
	}

	handle->cdone = 0;
	handle->stream_id = 0;
	/* If this is our first offer, let's generate some mids */
	if(!offer) {
		if(audio) {
			if(handle->audio_mid == NULL)
				handle->audio_mid = g_strdup("audio");
			if(handle->stream_mid == NULL)
				handle->stream_mid = handle->audio_mid;
		}
		if(video) {
			if(handle->video_mid == NULL)
				handle->video_mid = g_strdup("video");
			if(handle->stream_mid == NULL)
				handle->stream_mid = handle->video_mid;
		}
#ifdef HAVE_SCTP
		if(data) {
			if(handle->data_mid == NULL)
				handle->data_mid = g_strdup("data");
			if(handle->stream_mid == NULL)
				handle->stream_mid = handle->data_mid;
		}
#endif
	}
	/* Now create an ICE stream for all the media we'll handle */
	handle->stream_id = nice_agent_add_stream(handle->agent, 1);
	if(dscp_ef > 0) {
		/* A DSCP value was configured, shift it and pass it to libnice as a TOS */
		nice_agent_set_stream_tos(handle->agent, handle->stream_id, dscp_ef << 2);
	}
	janus_ice_stream *stream = g_malloc0(sizeof(janus_ice_stream));
	janus_refcount_init(&stream->ref, janus_ice_stream_free);
	janus_refcount_increase(&handle->ref);
	stream->stream_id = handle->stream_id;
	stream->handle = handle;
	stream->audio_payload_type = -1;
	stream->video_payload_type = -1;
	stream->video_rtx_payload_type = -1;
	stream->nack_queue_ms = min_nack_queue;
	/* FIXME We should only create the ccfb container if ccfb is negotiated */
	stream->ccfb_feedback = g_hash_table_new_full(NULL, NULL, NULL, (GDestroyNotify)janus_rtcp_ccfb_stats_free);
	/* FIXME By default, if we're being called we're DTLS clients, but this may be changed by ICE... */
	stream->dtls_role = offer ? JANUS_DTLS_ROLE_CLIENT : JANUS_DTLS_ROLE_ACTPASS;
	if(audio) {
		stream->audio_ssrc = janus_random_uint32();	/* FIXME Should we look for conflicts? */
		stream->audio_rtcp_ctx = g_malloc0(sizeof(janus_rtcp_context));
		stream->audio_rtcp_ctx->tb = 48000;	/* May change later */
		/* FIXME We should only create the ccfb container if ccfb is negotiated */
		stream->audio_rtcp_ctx->ccfb_feedback = stream->ccfb_feedback;
		janus_rtcp_ccfb_stats *stats = g_malloc0(sizeof(janus_rtcp_ccfb_stats));
		stats->ssrc = stream->audio_ssrc;
		g_hash_table_insert(stream->ccfb_feedback, GUINT_TO_POINTER(stream->audio_ssrc), stats);
	}
	if(video) {
		stream->video_ssrc = janus_random_uint32();	/* FIXME Should we look for conflicts? */
		if(janus_flags_is_set(&handle->webrtc_flags, JANUS_ICE_HANDLE_WEBRTC_RFC4588_RTX)) {
			/* Create an SSRC for RFC4588 as well */
			stream->video_ssrc_rtx = janus_random_uint32();	/* FIXME Should we look for conflicts? */
		}
		stream->video_rtcp_ctx[0] = g_malloc0(sizeof(janus_rtcp_context));
		stream->video_rtcp_ctx[0]->tb = 90000;
		/* FIXME We should only create the ccfb container if ccfb is negotiated */
		stream->video_rtcp_ctx[0]->ccfb_feedback = stream->ccfb_feedback;
		janus_rtcp_ccfb_stats *stats = g_malloc0(sizeof(janus_rtcp_ccfb_stats));
		stats->ssrc = stream->video_ssrc;
		g_hash_table_insert(stream->ccfb_feedback, GUINT_TO_POINTER(stream->video_ssrc), stats);
	}
	janus_mutex_init(&stream->mutex);
	if(!have_turnrest_credentials) {
		/* No TURN REST API server and credentials, any static ones? */
		if(janus_turn_server != NULL) {
			/* We need relay candidates as well */
			gboolean ok = nice_agent_set_relay_info(handle->agent, handle->stream_id, 1,
				janus_turn_server, janus_turn_port, janus_turn_user, janus_turn_pwd, janus_turn_type);
			if(!ok) {
				JANUS_LOG(LOG_WARN, "Could not set TURN server, is the address correct? (%s:%"SCNu16")\n",
					janus_turn_server, janus_turn_port);
			}
		}
#ifdef HAVE_TURNRESTAPI
	} else {
		/* We need relay candidates as well: add all those we got */
		GList *server = turnrest_credentials->servers;
		while(server != NULL) {
			janus_turnrest_instance *instance = (janus_turnrest_instance *)server->data;
			gboolean ok = nice_agent_set_relay_info(handle->agent, handle->stream_id, 1,
				instance->server, instance->port,
				turnrest_credentials->username, turnrest_credentials->password,
				instance->transport);
			if(!ok) {
				JANUS_LOG(LOG_WARN, "Could not set TURN server, is the address correct? (%s:%"SCNu16")\n",
					instance->server, instance->port);
			}
			server = server->next;
		}
#endif
	}
	handle->stream = stream;
	janus_ice_component *component = g_malloc0(sizeof(janus_ice_component));
	janus_refcount_init(&component->ref, janus_ice_component_free);
	component->stream = stream;
	janus_refcount_increase(&stream->ref);
	component->stream_id = stream->stream_id;
	component->component_id = 1;
	janus_mutex_init(&component->mutex);
	stream->component = component;
#ifdef HAVE_PORTRANGE
	/* FIXME: libnice supports this since 0.1.0, but the 0.1.3 on Fedora fails with an undefined reference! */
	nice_agent_set_port_range(handle->agent, handle->stream_id, 1, rtp_range_min, rtp_range_max);
#endif
	/* Gather now only if we're doing hanf-trickle */
	if(!janus_full_trickle_enabled && !nice_agent_gather_candidates(handle->agent, handle->stream_id)) {
#ifdef HAVE_TURNRESTAPI
		if(turnrest_credentials != NULL) {
			janus_turnrest_response_destroy(turnrest_credentials);
			turnrest_credentials = NULL;
		}
#endif
		JANUS_LOG(LOG_ERR, "[%"SCNu64"] Error gathering candidates...\n", handle->handle_id);
		janus_flags_clear(&handle->webrtc_flags, JANUS_ICE_HANDLE_WEBRTC_HAS_AGENT);
		janus_ice_webrtc_hangup(handle, "Gathering error");
		return -1;
	}
	nice_agent_attach_recv(handle->agent, handle->stream_id, 1, g_main_loop_get_context(handle->mainloop),
		janus_ice_cb_nice_recv, component);
#ifdef HAVE_TURNRESTAPI
	if(turnrest_credentials != NULL) {
		janus_turnrest_response_destroy(turnrest_credentials);
		turnrest_credentials = NULL;
	}
#endif
	/* Create DTLS-SRTP context, at last */
	component->dtls = janus_dtls_srtp_create(component, stream->dtls_role);
	if(!component->dtls) {
		/* FIXME We should clear some resources... */
		JANUS_LOG(LOG_ERR, "[%"SCNu64"] Error creating DTLS-SRTP stack...\n", handle->handle_id);
		janus_flags_clear(&handle->webrtc_flags, JANUS_ICE_HANDLE_WEBRTC_HAS_AGENT);
		janus_ice_webrtc_hangup(handle, "DTLS-SRTP stack error");
		return -1;
	}
	janus_refcount_increase(&component->dtls->ref);
	/* If we're doing full-tricke, start gathering asynchronously */
	if(janus_full_trickle_enabled) {
#if GLIB_CHECK_VERSION(2, 46, 0)
		g_async_queue_push_front(handle->queued_packets, &janus_ice_start_gathering);
#else
		g_async_queue_push(handle->queued_packets, &janus_ice_start_gathering);
#endif
		g_main_context_wakeup(handle->mainctx);
	}
	return 0;
}

void janus_ice_restart(janus_ice_handle *handle) {
	if(!handle || !handle->agent || !handle->stream)
		return;
	/* Restart ICE */
	if(nice_agent_restart(handle->agent) == FALSE) {
		JANUS_LOG(LOG_WARN, "[%"SCNu64"] ICE restart failed...\n", handle->handle_id);
	}
	janus_flags_clear(&handle->webrtc_flags, JANUS_ICE_HANDLE_WEBRTC_ICE_RESTART);
}

void janus_ice_resend_trickles(janus_ice_handle *handle) {
	if(!handle || !handle->agent)
		return;
	janus_flags_clear(&handle->webrtc_flags, JANUS_ICE_HANDLE_WEBRTC_RESEND_TRICKLES);
	janus_ice_stream *stream = handle->stream;
	if(!stream)
		return;
	janus_ice_component *component = stream->component;
	if(!component)
		return;
	NiceAgent *agent = handle->agent;
	/* Iterate on all existing local candidates */
	gchar buffer[200];
	GSList *candidates, *i;
	candidates = nice_agent_get_local_candidates (agent, stream->stream_id, component->component_id);
	JANUS_LOG(LOG_VERB, "[%"SCNu64"] We have %d candidates for Stream #%d, Component #%d\n",
		handle->handle_id, g_slist_length(candidates), stream->stream_id, component->component_id);
	for(i = candidates; i; i = i->next) {
		NiceCandidate *c = (NiceCandidate *) i->data;
		if(c->type == NICE_CANDIDATE_TYPE_PEER_REFLEXIVE) {
			nice_candidate_free(c);
			continue;
		}

		guint public_ip_index = 0;
		do {
			if(janus_ice_candidate_to_string(handle, c, buffer, sizeof(buffer), FALSE, FALSE, public_ip_index) == 0) {
				/* Candidate encoded, send a "trickle" event to the browser */
				janus_ice_notify_trickle(handle, buffer);
				/* If nat-1-1 is enabled but we want to keep the private host, add another candidate */
				if(nat_1_1_enabled && keep_private_host && public_ip_index == 0 &&
						janus_ice_candidate_to_string(handle, c, buffer, sizeof(buffer), FALSE, TRUE, public_ip_index) == 0) {
					/* Candidate encoded, send a "trickle" event to the browser */
					janus_ice_notify_trickle(handle, buffer);
				}
			}
			public_ip_index++;
		} while (public_ip_index < janus_get_public_ip_count());
		nice_candidate_free(c);
	}
	/* Send a "completed" trickle at the end */
	janus_ice_notify_trickle(handle, NULL);
}

<<<<<<< HEAD
int janus_ice_set_ecn_mark(janus_ice_handle *handle, int ecn) {
	if(handle == NULL || handle->agent == NULL || ecn < 0 || ecn > 3)
		return -1;
	/* A DSCP value may be configured too: shift it, add the ECN and pass it to libnice as a TOS */
	nice_agent_set_stream_tos(handle->agent, handle->stream_id, (dscp_ef << 2) + ecn);
	return 0;
=======
static void janus_ice_rtp_extension_update(janus_ice_handle *handle, janus_ice_queued_packet *packet) {
	if(handle == NULL || handle->stream == NULL || packet == NULL || packet->data == NULL)
		return;
	uint16_t totlen = RTP_HEADER_SIZE;
	/* Check how large the payload is */
	int plen = 0;
	char *payload = janus_rtp_payload(packet->data, packet->length, &plen);
	if(payload != NULL)
		totlen += plen;
	/* We need to strip extensions, here, and add those that need to be there manually */
	uint16_t extlen = 0;
	char extensions[300];
	uint16_t extbufsize = sizeof(extensions);
	janus_rtp_header *header = (janus_rtp_header *)packet->data;
	header->extension = 0;
	/* Add core and plugin extensions, if any */
	gboolean video = (packet->type == JANUS_ICE_PACKET_VIDEO);
	if(handle->stream->mid_ext_id > 0 || (video && handle->stream->abs_send_time_ext_id > 0) ||
			(video && handle->stream->transport_wide_cc_ext_id > 0) ||
			(!video && packet->extensions.audio_level > -1 && handle->stream->audiolevel_ext_id > 0) ||
			(video && packet->extensions.video_rotation > -1 && handle->stream->videoorientation_ext_id > 0) ||
 			(video && (packet->extensions.min_delay > -1 || packet->extensions.max_delay > -1) && handle->stream->playoutdelay_ext_id > 0) ||
			(video && packet->extensions.dd_len > 0 && handle->stream->dependencydesc_ext_id > 0)) {
		/* Do we need 2-byte extemsions, or are 1-byte extensions fine? */
		gboolean use_2byte = (video && packet->extensions.dd_len > 16 && handle->stream->dependencydesc_ext_id > 0);
		/* Write the extension(s) */
		header->extension = 1;
		memset(extensions, 0, sizeof(extensions));
		janus_rtp_header_extension *extheader = (janus_rtp_header_extension *)extensions;
		extheader->type = htons(use_2byte ? 0x1000 : 0xBEDE);
		extheader->length = 0;
		/* Iterate on all extensions we need */
		char *index = extensions + 4;
		extbufsize -= 4;
		/* Check if we need to add the abs-send-time extension */
		if(video && handle->stream->abs_send_time_ext_id > 0) {
			int64_t now = (((janus_get_monotonic_time()/1000) << 18) + 500) / 1000;
			uint32_t abs_ts = (uint32_t)now & 0x00FFFFFF;
			uint32_t abs24 = htonl(abs_ts) >> 8;
			if(!use_2byte) {
				*index = (handle->stream->abs_send_time_ext_id << 4) + 2;
				memcpy(index+1, &abs24, 3);
				index += 4;
				extlen += 4;
				extbufsize -= 4;
			} else {
				*index = handle->stream->abs_send_time_ext_id;
				*(index+1) = 3;
				memcpy(index+2, &abs24, 3);
				index += 5;
				extlen += 5;
				extbufsize -= 5;
			}
		}
		/* Check if we need to add the transport-wide CC extension */
		if(video && handle->stream->transport_wide_cc_ext_id > 0) {
			handle->stream->transport_wide_cc_out_seq_num++;
			uint16_t transSeqNum = htons(handle->stream->transport_wide_cc_out_seq_num);
			if(!use_2byte) {
				*index = (handle->stream->transport_wide_cc_ext_id << 4) + 1;
				memcpy(index+1, &transSeqNum, 2);
				index += 3;
				extlen += 3;
				extbufsize -= 3;
			} else {
				*index = handle->stream->transport_wide_cc_ext_id;
				*(index+1) = 2;
				memcpy(index+2, &transSeqNum, 2);
				index += 4;
				extlen += 4;
				extbufsize -= 4;
			}
		}
		/* Check if the plugin (or source) included other extensions */
		if(!video && packet->extensions.audio_level > -1 && handle->stream->audiolevel_ext_id > 0) {
			/* Add audio-level extension */
			if(!use_2byte) {
				*index = (handle->stream->audiolevel_ext_id << 4);
				*(index+1) = (packet->extensions.audio_level_vad << 7) + (packet->extensions.audio_level & 0x7F);
				index += 2;
				extlen += 2;
				extbufsize -= 2;
			} else {
				*index = handle->stream->audiolevel_ext_id;
				*(index+1) = 1;
				*(index+2) = (packet->extensions.audio_level_vad << 7) + (packet->extensions.audio_level & 0x7F);
				index += 3;
				extlen += 3;
				extbufsize -= 3;
			}
		}
		if(video && packet->extensions.video_rotation > -1 && handle->stream->videoorientation_ext_id > 0) {
			/* Add video-orientation extension */
			gboolean c = (packet->extensions.video_back_camera == TRUE),
				f = (packet->extensions.video_flipped == TRUE), r1 = FALSE, r0 = FALSE;
			switch(packet->extensions.video_rotation) {
				case 270:
					r1 = TRUE;
					r0 = TRUE;
					break;
				case 180:
					r1 = TRUE;
					r0 = FALSE;
					break;
				case 90:
					r1 = FALSE;
					r0 = TRUE;
					break;
				case 0:
				default:
					r1 = FALSE;
					r0 = FALSE;
					break;
			}
			if(!use_2byte) {
				*index = (handle->stream->videoorientation_ext_id << 4);
				*(index+1) = (c<<3) + (f<<2) + (r1<<1) + r0;
				index += 2;
				extlen += 2;
				extbufsize -= 2;
			} else {
				*index = handle->stream->videoorientation_ext_id;
				*(index+1) = 1;
				*(index+2) = (c<<3) + (f<<2) + (r1<<1) + r0;
				index += 3;
				extlen += 3;
				extbufsize -= 3;
			}
		}
		if(video && (packet->extensions.min_delay > -1 || packet->extensions.max_delay > -1) && handle->stream->playoutdelay_ext_id > 0) {
			/* Add playout-delay extension */
			uint32_t min_delay = (uint32_t)packet->extensions.min_delay;
			uint32_t max_delay = (uint32_t)packet->extensions.max_delay;
			uint32_t pd = ((min_delay << 12) & 0x00FFF000) + (max_delay & 0x00000FFF);
			uint32_t pd24 = htonl(pd) >> 8;
			if(!use_2byte) {
				*index = (handle->stream->playoutdelay_ext_id << 4) + 2;
				memcpy(index+1, &pd24, 3);
				index += 4;
				extlen += 4;
				extbufsize -= 4;
			} else {
				*index = handle->stream->playoutdelay_ext_id;
				*(index+1) = 3;
				memcpy(index+2, &pd24, 3);
				index += 5;
				extlen += 5;
				extbufsize -= 5;
			}
		}
		/* Check if we need to add the mid extension */
		if(handle->stream->mid_ext_id > 0) {
			char *mid = video ? handle->video_mid : handle->audio_mid;
			if(mid != NULL) {
				if(!use_2byte) {
					size_t midlen = strlen(mid) & 0x0F;
					if(extbufsize < (midlen + 1)) {
						JANUS_LOG(LOG_WARN, "[%"SCNu64"] Not enough room for mid extension, skipping it...\n", handle->handle_id);
					} else {
						*index = (handle->stream->mid_ext_id << 4) + (midlen ? midlen-1 : 0);
						memcpy(index+1, mid, midlen);
						index += (midlen + 1);
						extlen += (midlen + 1);
						extbufsize -= (midlen + 1);
					}
				} else {
					size_t midlen = strlen(mid);
					if(extbufsize < (midlen + 2)) {
						JANUS_LOG(LOG_WARN, "[%"SCNu64"] Not enough room for mid extension, skipping it...\n", handle->handle_id);
					} else {
						*index = handle->stream->mid_ext_id;
						*(index+1) = midlen;
						memcpy(index+2, mid, midlen);
						index += (midlen + 2);
						extlen += (midlen + 2);
						extbufsize -= (midlen + 2);
					}
				}
			}
		}
		if(video && packet->extensions.dd_len > 0 && handle->stream->dependencydesc_ext_id > 0) {
			/* Add dependency descriptor extension */
			if(extbufsize < (packet->extensions.dd_len + (use_2byte ? 2 : 1))) {
				JANUS_LOG(LOG_WARN, "[%"SCNu64"] Not enough room for dependency-descriptor extension, skipping it...\n", handle->handle_id);
			} else {
				if(!use_2byte) {
					*index = (handle->stream->dependencydesc_ext_id << 4) + (packet->extensions.dd_len-1);
					index++;
					memcpy(index, packet->extensions.dd_content, packet->extensions.dd_len);
					index += packet->extensions.dd_len;
					extlen += packet->extensions.dd_len + 1;
					extbufsize -= packet->extensions.dd_len + 1;
				} else {
					*index = handle->stream->dependencydesc_ext_id;
					*(index+1) = packet->extensions.dd_len;
					memcpy(index+2, packet->extensions.dd_content, packet->extensions.dd_len);
					index += packet->extensions.dd_len + 2;
					extlen += packet->extensions.dd_len + 2;
					extbufsize -= packet->extensions.dd_len + 2;
				}
			}
		}
		/* Calculate the whole length */
		uint16_t words = extlen/4;
		if(extlen%4 != 0)
			words++;
		extheader->length = htons(words);
		/* Update lengths (taking into account the RFC5285 header) */
		extlen = 4 + (words*4);
		totlen += extlen;
	}
	/* Check if we need to resize this packet buffer first */
	uint16_t payload_start = payload ? (payload - packet->data) : 0;
	if(packet->length < totlen)
		packet->data = g_realloc(packet->data, totlen + SRTP_MAX_TAG_LEN);
	/* Now check if we need to move the payload */
	payload = payload_start ? (packet->data + payload_start) : NULL;
	if(payload != NULL && plen > 0 && packet->length != totlen)
		memmove(packet->data + RTP_HEADER_SIZE + extlen, payload, plen);
	/* Finally, copy RTP extensions, if any */
	if(extlen > 0) {
		/* Copy the extensions after the RTP header */
		memcpy(packet->data + RTP_HEADER_SIZE, extensions, extlen);
	}
	packet->length = totlen;
>>>>>>> e111be27
}

static gint rtcp_transport_wide_cc_stats_comparator(gconstpointer item1, gconstpointer item2) {
	return ((rtcp_transport_wide_cc_stats*)item1)->transport_seq_num - ((rtcp_transport_wide_cc_stats*)item2)->transport_seq_num;
}
static gboolean janus_ice_outgoing_transport_wide_cc_feedback(gpointer user_data) {
	janus_ice_handle *handle = (janus_ice_handle *)user_data;
	janus_ice_stream *stream = handle->stream;
	if(stream && stream->video_recv && stream->do_transport_wide_cc) {
		/* Make sure we have an SSRC to report about */
		guint ssrc_peer = 0;
		int i = 0;
		for(i=0; i<3; i++) {
			if(stream->video_ssrc_peer[i] != 0) {
				ssrc_peer = stream->video_ssrc_peer[i];
				break;
			}
		}
		if(ssrc_peer == 0) {
			JANUS_LOG(LOG_HUGE, "No valid peer SSRC found for transport-wide CC feedback\n");
			return G_SOURCE_CONTINUE;
		}
		/* Create a transport wide feedback message */
		size_t size = 1300;
		char rtcpbuf[1300];
		/* Order packet list */
		stream->transport_wide_received_seq_nums = g_slist_sort(stream->transport_wide_received_seq_nums,
			rtcp_transport_wide_cc_stats_comparator);
		/* Create full stats queue */
		GQueue *packets = g_queue_new();
		/* For all packets */
		GSList *it = NULL;
		for(it = stream->transport_wide_received_seq_nums; it; it = it->next) {
			/* Get stat */
			janus_rtcp_transport_wide_cc_stats *stats = (janus_rtcp_transport_wide_cc_stats *)it->data;
			/* Get transport seq */
			guint32 transport_seq_num = stats->transport_seq_num;
			/* Check if it is an out of order  */
			if(transport_seq_num < stream->transport_wide_cc_last_feedback_seq_num) {
				/* Skip, it was already reported as lost */
				g_free(stats);
				continue;
			}
			/* If not first */
			if(stream->transport_wide_cc_last_feedback_seq_num) {
				/* For each lost */
				guint32 i = 0;
				for(i = stream->transport_wide_cc_last_feedback_seq_num+1; i<transport_seq_num; ++i) {
					/* Create new stat */
					janus_rtcp_transport_wide_cc_stats *missing = g_malloc(sizeof(janus_rtcp_transport_wide_cc_stats));
					/* Add missing packet */
					missing->transport_seq_num = i;
					missing->timestamp = 0;
					/* Add it */
					g_queue_push_tail(packets, missing);
				}
			}
			/* Store last */
			stream->transport_wide_cc_last_feedback_seq_num = transport_seq_num;
			/* Add this one */
			g_queue_push_tail(packets, stats);
		}
		/* Free and reset stats list */
		g_slist_free(stream->transport_wide_received_seq_nums);
		stream->transport_wide_received_seq_nums = NULL;
		/* Create and enqueue RTCP packets */
		guint packets_len = 0;
		while((packets_len = g_queue_get_length(packets)) > 0) {
			GQueue *packets_to_process;
			/* If we have more than 400 packets to acknowledge, let's send more than one message */
			if(packets_len > 400) {
				/* Split the queue into two */
				GList *new_head = g_queue_peek_nth_link(packets, 400);
				GList *new_tail = new_head->prev;
				new_head->prev = NULL;
				new_tail->next = NULL;
				packets_to_process = g_queue_new();
				packets_to_process->head = packets->head;
				packets_to_process->tail = new_tail;
				packets_to_process->length = 400;
				packets->head = new_head;
				/* packets->tail is unchanged */
				packets->length = packets_len - 400;
			} else {
				packets_to_process = packets;
			}
			/* Get feedback packet count and increase it for next one */
			guint8 feedback_packet_count = stream->transport_wide_cc_feedback_count++;
			/* Create RTCP packet */
			int len = janus_rtcp_transport_wide_cc_feedback(rtcpbuf, size,
				stream->video_ssrc, ssrc_peer, feedback_packet_count, packets_to_process);
			/* Enqueue it, we'll send it later */
			if(len > 0) {
				janus_plugin_rtcp rtcp = { .video = TRUE, .buffer = rtcpbuf, .length = len };
				janus_ice_relay_rtcp_internal(handle, &rtcp, FALSE);
			}
			if(packets_to_process != packets) {
				g_queue_free(packets_to_process);
			}
		}
		/* Free mem */
		g_queue_free(packets);
	}

	/* FIXME We're highjacking this callback to process ccfb feedback as
	 * well, if that's the one one that has been negotiated instead */
	if(stream && (stream->audio_send || stream->video_send) && stream->do_ccfb && stream->ccfb_feedback) {
		uint16_t packets = 0, congested = 0;
		float congestion = 0.0f, max_congestion = 0.0f;
		GSList *temp = NULL;
		janus_rtcp_ccfb_stats *stats = NULL;
		janus_rtcp_ccfb_metric_block *block = NULL;
		/* Iterate on all SSRCs */
		GHashTableIter iter;
		gpointer value;
		g_hash_table_iter_init(&iter, stream->ccfb_feedback);
		while(g_hash_table_iter_next(&iter, NULL, &value)) {
			stats = (janus_rtcp_ccfb_stats *)value;
			packets = 0;
			congested = 0;
			congestion = 0;
			temp = stats->feedback;
			while(temp) {
				block = (janus_rtcp_ccfb_metric_block *)temp->data;
				if(block) {
					packets++;
					if(block->ecn == 3 || !block->received) {
						/* FIXME We're treating a non-received packet as a congestion feedback */
						congested++;
					}
				}
				temp = temp->next;
			}
			g_slist_free_full(stats->feedback, (GDestroyNotify)g_free);
			stats->feedback = NULL;
			/* FIXME Estimate what the percentage of congested packet was */
			if(packets > 0 && congested > 0) {
				congestion = (congested * 1.0)/packets;
				if(congestion > max_congestion)
					max_congestion = congestion;
			}
		}
		/* FIXME If the maximun congestion value we detected is higher
		 * than a specific treshold, then consider the link congested */
		janus_plugin *plugin = (janus_plugin *)handle->app;
		if(max_congestion >= 0.20 && !stream->notified_congestion) {
			/* It looks like the link is congested, tell the plugin */
			stream->notified_congestion = TRUE;
			if(plugin && plugin->congestion_update &&
					janus_plugin_session_is_alive(handle->app_handle) &&
					!g_atomic_int_get(&handle->destroyed))
				plugin->congestion_update(handle->app_handle, TRUE);
		} else if(max_congestion < 0.20 && stream->notified_congestion) {
			/* Last time we notified the plugin about ongoing congestion,
			 * so let's notify it seems to be gone now */
			stream->notified_congestion = FALSE;
			if(plugin && plugin->congestion_update &&
					janus_plugin_session_is_alive(handle->app_handle) &&
					!g_atomic_int_get(&handle->destroyed))
				plugin->congestion_update(handle->app_handle, FALSE);
		}
	}

	return G_SOURCE_CONTINUE;
}

static gboolean janus_ice_outgoing_rtcp_handle(gpointer user_data) {
	janus_ice_handle *handle = (janus_ice_handle *)user_data;
	janus_ice_stream *stream = handle->stream;
	/* Audio */
	if(stream && stream->audio_send && stream->component && stream->component->out_stats.audio.packets > 0) {
		/* Create a SR/SDES compound */
		int srlen = 28;
		int sdeslen = 16;
		char rtcpbuf[sizeof(janus_rtcp_sr)+sdeslen];
		memset(rtcpbuf, 0, sizeof(rtcpbuf));
		rtcp_sr *sr = (rtcp_sr *)&rtcpbuf;
		sr->header.version = 2;
		sr->header.type = RTCP_SR;
		sr->header.rc = 0;
		sr->header.length = htons((srlen/4)-1);
		sr->ssrc = htonl(stream->audio_ssrc);
		struct timeval tv;
		gettimeofday(&tv, NULL);
		uint32_t s = tv.tv_sec + 2208988800u;
		uint32_t u = tv.tv_usec;
		uint32_t f = (u << 12) + (u << 8) - ((u * 3650) >> 6);
		sr->si.ntp_ts_msw = htonl(s);
		sr->si.ntp_ts_lsw = htonl(f);
		/* Compute an RTP timestamp coherent with the NTP one */
		rtcp_context *rtcp_ctx = stream->audio_rtcp_ctx;
		if(rtcp_ctx == NULL) {
			sr->si.rtp_ts = htonl(stream->audio_last_rtp_ts);	/* FIXME */
		} else {
			int64_t ntp = tv.tv_sec*G_USEC_PER_SEC + tv.tv_usec;
			uint32_t rtp_ts = ((ntp-stream->audio_last_ntp_ts)*(rtcp_ctx->tb))/1000000 + stream->audio_last_rtp_ts;
			sr->si.rtp_ts = htonl(rtp_ts);
		}
		sr->si.s_packets = htonl(stream->component->out_stats.audio.packets);
		sr->si.s_octets = htonl(stream->component->out_stats.audio.bytes);
		rtcp_sdes *sdes = (rtcp_sdes *)&rtcpbuf[srlen];
		janus_rtcp_sdes_cname((char *)sdes, sdeslen, "janus", 5);
		sdes->chunk.ssrc = htonl(stream->audio_ssrc);
		/* Enqueue it, we'll send it later */
		janus_plugin_rtcp rtcp = { .video = FALSE, .buffer = rtcpbuf, .length = srlen+sdeslen };
		janus_ice_relay_rtcp_internal(handle, &rtcp, FALSE);
		/* Check if we detected too many losses, and send a slowlink event in case */
		guint lost = janus_rtcp_context_get_lost_all(rtcp_ctx, TRUE);
		janus_slow_link_update(stream->component, handle, FALSE, TRUE, lost);
	}
	if(stream && stream->audio_recv) {
		/* Create a RR too */
		int rrlen = 32;
		char rtcpbuf[32];
		memset(rtcpbuf, 0, sizeof(rtcpbuf));
		rtcp_rr *rr = (rtcp_rr *)&rtcpbuf;
		rr->header.version = 2;
		rr->header.type = RTCP_RR;
		rr->header.rc = 1;
		rr->header.length = htons((rrlen/4)-1);
		rr->ssrc = htonl(stream->audio_ssrc);
		janus_rtcp_report_block(stream->audio_rtcp_ctx, &rr->rb[0]);
		rr->rb[0].ssrc = htonl(stream->audio_ssrc_peer);
		/* Enqueue it, we'll send it later */
		janus_plugin_rtcp rtcp = { .video = FALSE, .buffer = rtcpbuf, .length = 32 };
		janus_ice_relay_rtcp_internal(handle, &rtcp, FALSE);
		/* Check if we detected too many losses, and send a slowlink event in case */
		guint lost = janus_rtcp_context_get_lost_all(stream->audio_rtcp_ctx, FALSE);
		janus_slow_link_update(stream->component, handle, FALSE, FALSE, lost);
	}
	/* Now do the same for video */
	if(stream && stream->video_send && stream->component && stream->component->out_stats.video[0].packets > 0) {
		/* Create a SR/SDES compound */
		int srlen = 28;
		int sdeslen = 16;
		char rtcpbuf[sizeof(janus_rtcp_sr)+sdeslen];
		memset(rtcpbuf, 0, sizeof(rtcpbuf));
		rtcp_sr *sr = (rtcp_sr *)&rtcpbuf;
		sr->header.version = 2;
		sr->header.type = RTCP_SR;
		sr->header.rc = 0;
		sr->header.length = htons((srlen/4)-1);
		sr->ssrc = htonl(stream->video_ssrc);
		struct timeval tv;
		gettimeofday(&tv, NULL);
		uint32_t s = tv.tv_sec + 2208988800u;
		uint32_t u = tv.tv_usec;
		uint32_t f = (u << 12) + (u << 8) - ((u * 3650) >> 6);
		sr->si.ntp_ts_msw = htonl(s);
		sr->si.ntp_ts_lsw = htonl(f);
		/* Compute an RTP timestamp coherent with the NTP one */
		rtcp_context *rtcp_ctx = stream->video_rtcp_ctx[0];
		if(rtcp_ctx == NULL) {
			sr->si.rtp_ts = htonl(stream->video_last_rtp_ts);	/* FIXME */
		} else {
			int64_t ntp = tv.tv_sec*G_USEC_PER_SEC + tv.tv_usec;
			uint32_t rtp_ts = ((ntp-stream->video_last_ntp_ts)*(rtcp_ctx->tb))/1000000 + stream->video_last_rtp_ts;
			sr->si.rtp_ts = htonl(rtp_ts);
		}
		sr->si.s_packets = htonl(stream->component->out_stats.video[0].packets);
		sr->si.s_octets = htonl(stream->component->out_stats.video[0].bytes);
		rtcp_sdes *sdes = (rtcp_sdes *)&rtcpbuf[srlen];
		janus_rtcp_sdes_cname((char *)sdes, sdeslen, "janus", 5);
		sdes->chunk.ssrc = htonl(stream->video_ssrc);
		/* Enqueue it, we'll send it later */
		janus_plugin_rtcp rtcp = { .video = TRUE, .buffer = rtcpbuf, .length = srlen+sdeslen };
		janus_ice_relay_rtcp_internal(handle, &rtcp, FALSE);
		/* Check if we detected too many losses, and send a slowlink event in case */
		guint lost = janus_rtcp_context_get_lost_all(rtcp_ctx, TRUE);
		janus_slow_link_update(stream->component, handle, TRUE, TRUE, lost);
	}
	if(stream && stream->video_recv) {
		/* Create a RR too (for each SSRC, if we're simulcasting) */
		int vindex=0;
		for(vindex=0; vindex<3; vindex++) {
			if(stream->video_rtcp_ctx[vindex] && stream->video_rtcp_ctx[vindex]->rtp_recvd) {
				/* Create a RR */
				int rrlen = 32;
				char rtcpbuf[32];
				memset(rtcpbuf, 0, sizeof(rtcpbuf));
				rtcp_rr *rr = (rtcp_rr *)&rtcpbuf;
				rr->header.version = 2;
				rr->header.type = RTCP_RR;
				rr->header.rc = 1;
				rr->header.length = htons((rrlen/4)-1);
				rr->ssrc = htonl(stream->video_ssrc);
				janus_rtcp_report_block(stream->video_rtcp_ctx[vindex], &rr->rb[0]);
				rr->rb[0].ssrc = htonl(stream->video_ssrc_peer[vindex]);
				/* Enqueue it, we'll send it later */
				janus_plugin_rtcp rtcp = { .video = TRUE, .buffer = rtcpbuf, .length = 32 };
				janus_ice_relay_rtcp_internal(handle, &rtcp, FALSE);
			}
		}
		/* Check if we detected too many losses, and send a slowlink event in case */
		guint lost = janus_rtcp_context_get_lost_all(stream->video_rtcp_ctx[0], FALSE);
		janus_slow_link_update(stream->component, handle, TRUE, FALSE, lost);
	}
	if(twcc_period == 1000) {
		/* The Transport Wide CC feedback period is 1s as well, send it here */
		janus_ice_outgoing_transport_wide_cc_feedback(handle);
	}
	return G_SOURCE_CONTINUE;
}

static gboolean janus_ice_outgoing_stats_handle(gpointer user_data) {
	janus_ice_handle *handle = (janus_ice_handle *)user_data;
	/* This callback is for stats and other things we need to do on a regular basis (typically called once per second) */
	janus_session *session = (janus_session *)handle->session;
	gint64 now = janus_get_monotonic_time();
	/* Reset the last second counters if too much time passed with no data in or out */
	janus_ice_stream *stream = handle->stream;
	if(stream == NULL || stream->component == NULL)
		return G_SOURCE_CONTINUE;
	janus_ice_component *component = stream->component;
	/* Audio */
	gint64 last = component->in_stats.audio.updated;
	if(last && now > last && now-last >= 2*G_USEC_PER_SEC && component->in_stats.audio.bytes_lastsec_temp > 0) {
		component->in_stats.audio.bytes_lastsec = 0;
		component->in_stats.audio.bytes_lastsec_temp = 0;
	}
	last = component->out_stats.audio.updated;
	if(last && now > last && now-last >= 2*G_USEC_PER_SEC && component->out_stats.audio.bytes_lastsec_temp > 0) {
		component->out_stats.audio.bytes_lastsec = 0;
		component->out_stats.audio.bytes_lastsec_temp = 0;
	}
	/* Video */
	int vindex = 0;
	for(vindex=0; vindex < 3; vindex++) {
		gint64 last = component->in_stats.video[vindex].updated;
		if(last && now > last && now-last >= 2*G_USEC_PER_SEC && component->in_stats.video[vindex].bytes_lastsec_temp > 0) {
			component->in_stats.video[vindex].bytes_lastsec = 0;
			component->in_stats.video[vindex].bytes_lastsec_temp = 0;
		}
		last = component->out_stats.video[vindex].updated;
		if(last && now > last && now-last >= 2*G_USEC_PER_SEC && component->out_stats.video[vindex].bytes_lastsec_temp > 0) {
			component->out_stats.video[vindex].bytes_lastsec = 0;
			component->out_stats.video[vindex].bytes_lastsec_temp = 0;
		}
	}
	/* Now let's see if we need to notify the user about no incoming audio or video */
	if(no_media_timer > 0 && component->dtls && component->dtls->dtls_connected > 0 && (now - component->dtls->dtls_connected >= G_USEC_PER_SEC)) {
		/* Audio */
		gint64 last = component->in_stats.audio.updated;
		if(!component->in_stats.audio.notified_lastsec && last &&
				!component->in_stats.audio.bytes_lastsec && !component->in_stats.audio.bytes_lastsec_temp &&
					now-last >= (gint64)no_media_timer*G_USEC_PER_SEC) {
			/* We missed more than no_second_timer seconds of audio! */
			component->in_stats.audio.notified_lastsec = TRUE;
			JANUS_LOG(LOG_WARN, "[%"SCNu64"] Didn't receive audio for more than %d seconds...\n", handle->handle_id, no_media_timer);
			janus_ice_notify_media(handle, FALSE, 0, FALSE);
		}
		/* Video */
		int vindex=0;
		for(vindex=0; vindex<3; vindex++) {
			last = component->in_stats.video[vindex].updated;
			if(!component->in_stats.video[vindex].notified_lastsec && last &&
					!component->in_stats.video[vindex].bytes_lastsec && !component->in_stats.video[vindex].bytes_lastsec_temp &&
						now-last >= (gint64)no_media_timer*G_USEC_PER_SEC) {
				/* We missed more than no_second_timer seconds of this video stream! */
				component->in_stats.video[vindex].notified_lastsec = TRUE;
				JANUS_LOG(LOG_WARN, "[%"SCNu64"] Didn't receive video #%d for more than a second...\n", handle->handle_id, vindex);
				janus_ice_notify_media(handle, TRUE, vindex, FALSE);
			}
		}
	}
	/* We also send live stats to event handlers every tot-seconds (configurable) */
	handle->last_event_stats++;
	if(janus_ice_event_stats_period > 0 && handle->last_event_stats >= janus_ice_event_stats_period) {
		handle->last_event_stats = 0;
		json_t *combined_event = NULL;
		gboolean combine = janus_ice_event_get_combine_media_stats();
		if(janus_events_is_enabled()) {
			/* Audio */
			if(stream && stream->audio_rtcp_ctx) {
				json_t *info = json_object();
				json_object_set_new(info, "media", json_string("audio"));
				json_object_set_new(info, "base", json_integer(stream->audio_rtcp_ctx->tb));
				json_object_set_new(info, "rtt", json_integer(janus_rtcp_context_get_rtt(stream->audio_rtcp_ctx)));
				json_object_set_new(info, "lost", json_integer(janus_rtcp_context_get_lost_all(stream->audio_rtcp_ctx, FALSE)));
				json_object_set_new(info, "lost-by-remote", json_integer(janus_rtcp_context_get_lost_all(stream->audio_rtcp_ctx, TRUE)));
				json_object_set_new(info, "jitter-local", json_integer(janus_rtcp_context_get_jitter(stream->audio_rtcp_ctx, FALSE)));
				json_object_set_new(info, "jitter-remote", json_integer(janus_rtcp_context_get_jitter(stream->audio_rtcp_ctx, TRUE)));
				json_object_set_new(info, "in-link-quality", json_integer(janus_rtcp_context_get_in_link_quality(stream->audio_rtcp_ctx)));
				json_object_set_new(info, "in-media-link-quality", json_integer(janus_rtcp_context_get_in_media_link_quality(stream->audio_rtcp_ctx)));
				json_object_set_new(info, "out-link-quality", json_integer(janus_rtcp_context_get_out_link_quality(stream->audio_rtcp_ctx)));
				json_object_set_new(info, "out-media-link-quality", json_integer(janus_rtcp_context_get_out_media_link_quality(stream->audio_rtcp_ctx)));
				if(stream->component) {
					json_object_set_new(info, "packets-received", json_integer(stream->component->in_stats.audio.packets));
					json_object_set_new(info, "packets-sent", json_integer(stream->component->out_stats.audio.packets));
					json_object_set_new(info, "bytes-received", json_integer(stream->component->in_stats.audio.bytes));
					json_object_set_new(info, "bytes-sent", json_integer(stream->component->out_stats.audio.bytes));
					json_object_set_new(info, "bytes-received-lastsec", json_integer(stream->component->in_stats.audio.bytes_lastsec));
					json_object_set_new(info, "bytes-sent-lastsec", json_integer(stream->component->out_stats.audio.bytes_lastsec));
					json_object_set_new(info, "nacks-received", json_integer(stream->component->in_stats.audio.nacks));
					json_object_set_new(info, "nacks-sent", json_integer(stream->component->out_stats.audio.nacks));
					json_object_set_new(info, "retransmissions-received", json_integer(stream->audio_rtcp_ctx->retransmitted));
				}
				/* Shall we send dedicated events per media or one per PeerConnection? */
				if(combine) {
					if(combined_event == NULL)
						combined_event = json_array();
					json_array_append_new(combined_event, info);
				} else {
					janus_events_notify_handlers(JANUS_EVENT_TYPE_MEDIA, JANUS_EVENT_SUBTYPE_MEDIA_STATS,
						session->session_id, handle->handle_id, handle->opaque_id, info);
				}
			}
			/* Do the same for video */
			int vindex=0;
			for(vindex=0; vindex<3; vindex++) {
				if(stream && stream->video_rtcp_ctx[vindex]) {
					json_t *info = json_object();
					if(vindex == 0)
						json_object_set_new(info, "media", json_string("video"));
					else if(vindex == 1)
						json_object_set_new(info, "media", json_string("video-sim1"));
					else
						json_object_set_new(info, "media", json_string("video-sim2"));
					json_object_set_new(info, "base", json_integer(stream->video_rtcp_ctx[vindex]->tb));
					if(vindex == 0)
						json_object_set_new(info, "rtt", json_integer(janus_rtcp_context_get_rtt(stream->video_rtcp_ctx[vindex])));
					json_object_set_new(info, "lost", json_integer(janus_rtcp_context_get_lost_all(stream->video_rtcp_ctx[vindex], FALSE)));
					json_object_set_new(info, "lost-by-remote", json_integer(janus_rtcp_context_get_lost_all(stream->video_rtcp_ctx[vindex], TRUE)));
					json_object_set_new(info, "jitter-local", json_integer(janus_rtcp_context_get_jitter(stream->video_rtcp_ctx[vindex], FALSE)));
					json_object_set_new(info, "jitter-remote", json_integer(janus_rtcp_context_get_jitter(stream->video_rtcp_ctx[vindex], TRUE)));
					json_object_set_new(info, "in-link-quality", json_integer(janus_rtcp_context_get_in_link_quality(stream->video_rtcp_ctx[vindex])));
					json_object_set_new(info, "in-media-link-quality", json_integer(janus_rtcp_context_get_in_media_link_quality(stream->video_rtcp_ctx[vindex])));
					json_object_set_new(info, "out-link-quality", json_integer(janus_rtcp_context_get_out_link_quality(stream->video_rtcp_ctx[vindex])));
					json_object_set_new(info, "out-media-link-quality", json_integer(janus_rtcp_context_get_out_media_link_quality(stream->video_rtcp_ctx[vindex])));
					if(vindex == 0 && stream->remb_bitrate > 0)
						json_object_set_new(info, "remb-bitrate", json_integer(stream->remb_bitrate));
					if(stream->component) {
						json_object_set_new(info, "packets-received", json_integer(stream->component->in_stats.video[vindex].packets));
						json_object_set_new(info, "packets-sent", json_integer(stream->component->out_stats.video[vindex].packets));
						json_object_set_new(info, "bytes-received", json_integer(stream->component->in_stats.video[vindex].bytes));
						json_object_set_new(info, "bytes-sent", json_integer(stream->component->out_stats.video[vindex].bytes));
						json_object_set_new(info, "bytes-received-lastsec", json_integer(stream->component->in_stats.video[vindex].bytes_lastsec));
						json_object_set_new(info, "bytes-sent-lastsec", json_integer(stream->component->out_stats.video[vindex].bytes_lastsec));
						json_object_set_new(info, "nacks-received", json_integer(stream->component->in_stats.video[vindex].nacks));
						json_object_set_new(info, "nacks-sent", json_integer(stream->component->out_stats.video[vindex].nacks));
						json_object_set_new(info, "retransmissions-received", json_integer(stream->video_rtcp_ctx[vindex]->retransmitted));
					}
					/* Shall we send dedicated events per media or one per PeerConnection? */
					if(combine) {
						if(combined_event == NULL)
							combined_event = json_array();
						json_array_append_new(combined_event, info);
					} else {
						janus_events_notify_handlers(JANUS_EVENT_TYPE_MEDIA, JANUS_EVENT_SUBTYPE_MEDIA_STATS,
							session->session_id, handle->handle_id, handle->opaque_id, info);
					}
				}
			}
			if(combined_event) {
				janus_events_notify_handlers(JANUS_EVENT_TYPE_MEDIA, JANUS_EVENT_SUBTYPE_MEDIA_STATS,
					session->session_id, handle->handle_id, handle->opaque_id, combined_event);
			}
		}
	}
	/* Should we clean up old NACK buffers for any of the streams? */
	janus_cleanup_nack_buffer(now, handle->stream, TRUE, TRUE);
	/* Check if we should also print a summary of SRTP-related errors */
	handle->last_srtp_summary++;
	if(handle->last_srtp_summary == 0 || handle->last_srtp_summary == 2) {
		if(handle->srtp_errors_count > 0) {
			JANUS_LOG(LOG_ERR, "[%"SCNu64"] Got %d SRTP/SRTCP errors in the last few seconds (last error: %s)\n",
				handle->handle_id, handle->srtp_errors_count, janus_srtp_error_str(handle->last_srtp_error));
			handle->srtp_errors_count = 0;
			handle->last_srtp_error = 0;
		}
		handle->last_srtp_summary = 0;
	}
	return G_SOURCE_CONTINUE;
}

static gboolean janus_ice_outgoing_traffic_handle(janus_ice_handle *handle, janus_ice_queued_packet *pkt) {
	janus_session *session = (janus_session *)handle->session;
	janus_ice_stream *stream = handle->stream;
	janus_ice_component *component = stream ? stream->component : NULL;
	if(pkt == &janus_ice_start_gathering) {
		/* Start gathering candidates */
		if(handle->agent == NULL) {
			JANUS_LOG(LOG_WARN, "[%"SCNu64"] No ICE agent, not going to gather candidates...\n", handle->handle_id);
		} else if(!nice_agent_gather_candidates(handle->agent, handle->stream_id)) {
			JANUS_LOG(LOG_ERR, "[%"SCNu64"] Error gathering candidates...\n", handle->handle_id);
			janus_ice_webrtc_hangup(handle, "ICE gathering error");
		}
		return G_SOURCE_CONTINUE;
	} else if(pkt == &janus_ice_add_candidates) {
		/* There are remote candidates pending, add them now */
		GSList *candidates = NULL;
		NiceCandidate *c = NULL;
		while((c = g_async_queue_try_pop(handle->queued_candidates)) != NULL) {
			JANUS_LOG(LOG_VERB, "[%"SCNu64"] Processing candidate %p\n", handle->handle_id, c);
			candidates = g_slist_append(candidates, c);
		}
		guint count = g_slist_length(candidates);
		if(stream != NULL && component != NULL && count > 0) {
			int added = nice_agent_set_remote_candidates(handle->agent, stream->stream_id, component->component_id, candidates);
			if(added < 0 || (guint)added != count) {
				JANUS_LOG(LOG_WARN, "[%"SCNu64"] Failed to add some remote candidates (added %u, expected %u)\n",
					handle->handle_id, added, count);
			} else {
				JANUS_LOG(LOG_VERB, "[%"SCNu64"] %d remote %s added\n", handle->handle_id,
					count, (count > 1 ? "candidates" : "candidate"));
			}
		}
		g_slist_free(candidates);
		return G_SOURCE_CONTINUE;
	} else if(pkt == &janus_ice_dtls_handshake) {
		if(!janus_is_webrtc_encryption_enabled()) {
			JANUS_LOG(LOG_WARN, "[%"SCNu64"] WebRTC encryption disabled, skipping DTLS handshake\n", handle->handle_id);
			janus_ice_dtls_handshake_done(handle, component);
			return G_SOURCE_CONTINUE;
		} else if(!component) {
			JANUS_LOG(LOG_WARN, "[%"SCNu64"] ICE component not initialized, aborting DTLS handshake\n", handle->handle_id);
			return G_SOURCE_CONTINUE;
		}
		/* Start the DTLS handshake */
		janus_dtls_srtp_handshake(component->dtls);
		/* Create retransmission timer */
		component->dtlsrt_source = g_timeout_source_new(50);
		g_source_set_callback(component->dtlsrt_source, janus_dtls_retry, component->dtls, NULL);
		guint id = g_source_attach(component->dtlsrt_source, handle->mainctx);
		JANUS_LOG(LOG_VERB, "[%"SCNu64"] Creating retransmission timer with ID %u\n", handle->handle_id, id);
		return G_SOURCE_CONTINUE;
	} else if(pkt == &janus_ice_media_stopped) {
		/* Either audio or video has been disabled on the way in, so use the callback to notify the peer */
		if(component && stream && !component->in_stats.audio.notified_lastsec && component->in_stats.audio.bytes && !stream->audio_send) {
			/* Audio won't be received for a while, notify */
			component->in_stats.audio.notified_lastsec = TRUE;
			janus_ice_notify_media(handle, FALSE, 0, FALSE);
		}
		int vindex=0;
		for(vindex=0; vindex<3; vindex++) {
			if(component && stream && !component->in_stats.video[vindex].notified_lastsec && component->in_stats.video[vindex].bytes && !stream->video_recv) {
				/* Video won't be received for a while, notify */
				component->in_stats.video[vindex].notified_lastsec = TRUE;
				janus_ice_notify_media(handle, TRUE, vindex, FALSE);
			}
		}
		return G_SOURCE_CONTINUE;
	} else if(pkt == &janus_ice_hangup_peerconnection) {
		/* The media session is over, send an alert on all streams and components */
		if(handle->stream && handle->stream->component && janus_flags_is_set(&handle->webrtc_flags, JANUS_ICE_HANDLE_WEBRTC_READY)) {
			janus_dtls_srtp_send_alert(handle->stream->component->dtls);
		}
		/* Notify the plugin about the fact this PeerConnection has just gone */
		janus_plugin *plugin = (janus_plugin *)handle->app;
		JANUS_LOG(LOG_VERB, "[%"SCNu64"] Telling the plugin about the hangup (%s)\n",
			handle->handle_id, plugin ? plugin->get_name() : "??");
		if(plugin != NULL && handle->app_handle != NULL) {
			plugin->hangup_media(handle->app_handle);
		}
		/* Get rid of the attached sources */
		if(handle->rtcp_source) {
			g_source_destroy(handle->rtcp_source);
			g_source_unref(handle->rtcp_source);
			handle->rtcp_source = NULL;
		}
		if(handle->twcc_source) {
			g_source_destroy(handle->twcc_source);
			g_source_unref(handle->twcc_source);
			handle->twcc_source = NULL;
		}
		if(handle->stats_source) {
			g_source_destroy(handle->stats_source);
			g_source_unref(handle->stats_source);
			handle->stats_source = NULL;
		}
		/* If event handlers are active, send stats one last time */
		if(janus_events_is_enabled()) {
			handle->last_event_stats = janus_ice_event_stats_period;
			(void)janus_ice_outgoing_stats_handle(handle);
		}
		janus_ice_webrtc_free(handle);
		return G_SOURCE_CONTINUE;
	} else if(pkt == &janus_ice_detach_handle) {
		/* This handle has just been detached, notify the plugin */
		janus_plugin *plugin = (janus_plugin *)handle->app;
		JANUS_LOG(LOG_VERB, "[%"SCNu64"] Telling the plugin about the handle detach (%s)\n",
			handle->handle_id, plugin ? plugin->get_name() : "??");
		if(plugin != NULL && handle->app_handle != NULL) {
			int error = 0;
			plugin->destroy_session(handle->app_handle, &error);
		}
		handle->app_handle = NULL;
		/* TODO Get rid of the loop by removing the source */
		if(handle->rtp_source) {
			g_source_destroy(handle->rtp_source);
			g_source_unref(handle->rtp_source);
			handle->rtp_source = NULL;
		}
		/* Prepare JSON event to notify user/application */
		json_t *event = json_object();
		json_object_set_new(event, "janus", json_string("detached"));
		json_object_set_new(event, "session_id", json_integer(session->session_id));
		json_object_set_new(event, "sender", json_integer(handle->handle_id));
		if(opaqueid_in_api && handle->opaque_id != NULL)
			json_object_set_new(event, "opaque_id", json_string(handle->opaque_id));
		/* Send the event */
		JANUS_LOG(LOG_VERB, "[%"SCNu64"] Sending event to transport...; %p\n", handle->handle_id, handle);
		janus_session_notify_event(session, event);
		/* Notify event handlers as well */
		if(janus_events_is_enabled())
			janus_events_notify_handlers(JANUS_EVENT_TYPE_HANDLE, JANUS_EVENT_SUBTYPE_NONE,
				session->session_id, handle->handle_id, "detached",
				plugin ? plugin->get_package() : NULL, handle->opaque_id, handle->token);
		return G_SOURCE_REMOVE;
	} else if(pkt == &janus_ice_data_ready) {
		/* Data is writable on this PeerConnection, notify the plugin */
		janus_plugin *plugin = (janus_plugin *)handle->app;
		if(plugin != NULL && plugin->data_ready != NULL && handle->app_handle != NULL) {
			JANUS_LOG(LOG_HUGE, "[%"SCNu64"] Telling the plugin about the data channel being ready (%s)\n",
				handle->handle_id, plugin ? plugin->get_name() : "??");
			plugin->data_ready(handle->app_handle);
		}
	}
	if(!janus_flags_is_set(&handle->webrtc_flags, JANUS_ICE_HANDLE_WEBRTC_READY)) {
		janus_ice_free_queued_packet(pkt);
		return G_SOURCE_CONTINUE;
	}
	/* Now let's get on with the packet */
	if(pkt == NULL)
		return G_SOURCE_CONTINUE;
	if(pkt->data == NULL || stream == NULL) {
		janus_ice_free_queued_packet(pkt);
		return G_SOURCE_CONTINUE;
	}
	gint64 age = (janus_get_monotonic_time() - pkt->added);
	if(age > G_USEC_PER_SEC) {
		JANUS_LOG(LOG_WARN, "[%"SCNu64"] Discarding too old outgoing packet (age=%"SCNi64"us)\n", handle->handle_id, age);
		janus_ice_free_queued_packet(pkt);
		return G_SOURCE_CONTINUE;
	}
	if(!stream->cdone) {
		if(!janus_flags_is_set(&handle->webrtc_flags, JANUS_ICE_HANDLE_WEBRTC_ALERT) && !stream->noerrorlog) {
			JANUS_LOG(LOG_ERR, "[%"SCNu64"] No candidates not gathered yet for stream??\n", handle->handle_id);
			stream->noerrorlog = TRUE;	/* Don't flood with the same error all over again */
		}
		janus_ice_free_queued_packet(pkt);
		return G_SOURCE_CONTINUE;
	}
	if(pkt->control) {
		/* RTCP */
		int video = (pkt->type == JANUS_ICE_PACKET_VIDEO);
		stream->noerrorlog = FALSE;
		if(janus_is_webrtc_encryption_enabled() && (!component->dtls || !component->dtls->srtp_valid || !component->dtls->srtp_out)) {
			if(!janus_flags_is_set(&handle->webrtc_flags, JANUS_ICE_HANDLE_WEBRTC_ALERT) && !component->noerrorlog) {
				JANUS_LOG(LOG_WARN, "[%"SCNu64"] %s stream (#%u) component has no valid SRTP session (yet?)\n",
					handle->handle_id, video ? "video" : "audio", stream->stream_id);
				component->noerrorlog = TRUE;	/* Don't flood with the same error all over again */
			}
			janus_ice_free_queued_packet(pkt);
			return G_SOURCE_CONTINUE;
		}
		component->noerrorlog = FALSE;
		if(pkt->encrypted) {
			/* Already SRTCP */
			int sent = nice_agent_send(handle->agent, stream->stream_id, component->component_id, pkt->length, (const gchar *)pkt->data);
			if(sent < pkt->length) {
				JANUS_LOG(LOG_ERR, "[%"SCNu64"] ... only sent %d bytes? (was %d)\n", handle->handle_id, sent, pkt->length);
			}
		} else {
			/* Check if there's anything we need to do before sending */
			uint32_t bitrate = janus_rtcp_get_remb(pkt->data, pkt->length);
			if(bitrate > 0) {
				/* There's a REMB, prepend a RR as it won't work otherwise */
				int rrlen = 8;
				char *rtcpbuf = g_malloc0(rrlen+pkt->length+SRTP_MAX_TAG_LEN+4);
				rtcp_rr *rr = (rtcp_rr *)rtcpbuf;
				rr->header.version = 2;
				rr->header.type = RTCP_RR;
				rr->header.rc = 0;
				rr->header.length = htons((rrlen/4)-1);
				janus_ice_stream *stream = handle->stream;
				/* Append REMB */
				memcpy(rtcpbuf+rrlen, pkt->data, pkt->length);
				/* If we're simulcasting, set the extra SSRCs (the first one will be set by janus_rtcp_fix_ssrc) */
				if(stream->video_ssrc_peer[1] && pkt->length >= 28) {
					rtcp_fb *rtcpfb = (rtcp_fb *)(rtcpbuf+rrlen);
					rtcp_remb *remb = (rtcp_remb *)rtcpfb->fci;
					remb->ssrc[1] = htonl(stream->video_ssrc_peer[1]);
					if(stream->video_ssrc_peer[2] && pkt->length >= 32) {
						remb->ssrc[2] = htonl(stream->video_ssrc_peer[2]);
					}
				}
				/* Free old packet and update */
				char *prev_data = pkt->data;
				pkt->data = rtcpbuf;
				pkt->length = rrlen+pkt->length;
				g_clear_pointer(&prev_data, g_free);
			}
			/* Do we need to dump this packet for debugging? */
			if(g_atomic_int_get(&handle->dump_packets))
				janus_text2pcap_dump(handle->text2pcap, JANUS_TEXT2PCAP_RTCP, FALSE, pkt->data, pkt->length,
					"[session=%"SCNu64"][handle=%"SCNu64"]", session->session_id, handle->handle_id);
			/* Encrypt SRTCP */
			int protected = pkt->length;
			int res = janus_is_webrtc_encryption_enabled() ?
				srtp_protect_rtcp(component->dtls->srtp_out, pkt->data, &protected) : srtp_err_status_ok;
			if(res != srtp_err_status_ok) {
				/* We don't spam the logs for every SRTP error: just take note of this, and print a summary later */
				handle->srtp_errors_count++;
				handle->last_srtp_error = res;
				/* If we're debugging, though, print every occurrence */
				JANUS_LOG(LOG_DBG, "[%"SCNu64"] ... SRTCP protect error... %s (len=%d-->%d)...\n", handle->handle_id, janus_srtp_error_str(res), pkt->length, protected);
			} else {
				/* Shoot! */
				int sent = nice_agent_send(handle->agent, stream->stream_id, component->component_id, protected, pkt->data);
				if(sent < protected) {
					JANUS_LOG(LOG_ERR, "[%"SCNu64"] ... only sent %d bytes? (was %d)\n", handle->handle_id, sent, protected);
				}
			}
		}
		janus_ice_free_queued_packet(pkt);
	} else {
		/* RTP or data */
		if(pkt->type == JANUS_ICE_PACKET_AUDIO || pkt->type == JANUS_ICE_PACKET_VIDEO) {
			/* RTP */
			int video = (pkt->type == JANUS_ICE_PACKET_VIDEO);
			if((!video && !stream->audio_send) || (video && !stream->video_send)) {
				janus_ice_free_queued_packet(pkt);
				return G_SOURCE_CONTINUE;
			}
			if(janus_is_webrtc_encryption_enabled() && (!component->dtls || !component->dtls->srtp_valid || !component->dtls->srtp_out)) {
				if(!janus_flags_is_set(&handle->webrtc_flags, JANUS_ICE_HANDLE_WEBRTC_ALERT) && !component->noerrorlog) {
					JANUS_LOG(LOG_WARN, "[%"SCNu64"] %s stream component has no valid SRTP session (yet?)\n",
						handle->handle_id, video ? "video" : "audio");
					component->noerrorlog = TRUE;	/* Don't flood with the same error all over again */
				}
				janus_ice_free_queued_packet(pkt);
				return G_SOURCE_CONTINUE;
			}
			component->noerrorlog = FALSE;
			if(pkt->encrypted) {
				/* Already RTP (probably a retransmission?) */
				janus_rtp_header *header = (janus_rtp_header *)pkt->data;
				JANUS_LOG(LOG_HUGE, "[%"SCNu64"] ... Retransmitting seq.nr %"SCNu16"\n\n", handle->handle_id, ntohs(header->seq_number));
				int sent = nice_agent_send(handle->agent, stream->stream_id, component->component_id, pkt->length, (const gchar *)pkt->data);
				if(sent < pkt->length) {
					JANUS_LOG(LOG_ERR, "[%"SCNu64"] ... only sent %d bytes? (was %d)\n", handle->handle_id, sent, pkt->length);
				}
			} else {
				/* Prune/update/set RTP extensions */
				janus_ice_rtp_extension_update(handle, pkt);
				/* Overwrite SSRC */
				janus_rtp_header *header = (janus_rtp_header *)pkt->data;
				if(!pkt->retransmission) {
					/* ... but only if this isn't a retransmission (for those we already set it before) */
					header->ssrc = htonl(video ? stream->video_ssrc : stream->audio_ssrc);
				}
				/* Keep track of payload types too */
				if(!video && stream->audio_payload_type < 0) {
					stream->audio_payload_type = header->type;
					if(stream->audio_codec == NULL) {
						const char *codec = janus_get_codec_from_pt(handle->local_sdp, stream->audio_payload_type);
						if(codec != NULL)
							stream->audio_codec = g_strdup(codec);
					}
				} else if(video && stream->video_payload_type < 0) {
					stream->video_payload_type = header->type;
					if(janus_flags_is_set(&handle->webrtc_flags, JANUS_ICE_HANDLE_WEBRTC_RFC4588_RTX) &&
							stream->rtx_payload_types && g_hash_table_size(stream->rtx_payload_types) > 0) {
						stream->video_rtx_payload_type = GPOINTER_TO_INT(g_hash_table_lookup(stream->rtx_payload_types, GINT_TO_POINTER(stream->video_payload_type)));
						JANUS_LOG(LOG_HUGE, "[%"SCNu64"] Retransmissions will have payload type %d\n",
							handle->handle_id, stream->video_rtx_payload_type);
					}
					if(stream->video_codec == NULL) {
						const char *codec = janus_get_codec_from_pt(handle->local_sdp, stream->video_payload_type);
						if(codec != NULL)
							stream->video_codec = g_strdup(codec);
					}
					if(stream->video_is_keyframe == NULL && stream->video_codec != NULL) {
						if(!strcasecmp(stream->video_codec, "vp8"))
							stream->video_is_keyframe = &janus_vp8_is_keyframe;
						else if(!strcasecmp(stream->video_codec, "vp9"))
							stream->video_is_keyframe = &janus_vp9_is_keyframe;
						else if(!strcasecmp(stream->video_codec, "h264"))
							stream->video_is_keyframe = &janus_h264_is_keyframe;
						else if(!strcasecmp(stream->video_codec, "av1"))
							stream->video_is_keyframe = &janus_av1_is_keyframe;
						else if(!strcasecmp(stream->video_codec, "h265"))
							stream->video_is_keyframe = &janus_h265_is_keyframe;
					}
				}
				/* Do we need to dump this packet for debugging? */
				if(g_atomic_int_get(&handle->dump_packets))
					janus_text2pcap_dump(handle->text2pcap, JANUS_TEXT2PCAP_RTP, FALSE, pkt->data, pkt->length,
						"[session=%"SCNu64"][handle=%"SCNu64"]", session->session_id, handle->handle_id);
				/* If this is video and NACK optimizations are enabled, check if this is
				 * a keyframe: if so, we empty our retransmit buffer for incoming NACKs */
				if(video && nack_optimizations && stream->video_is_keyframe) {
					int plen = 0;
					char *payload = janus_rtp_payload(pkt->data, pkt->length, &plen);
					if(stream->video_is_keyframe(payload, plen)) {
						JANUS_LOG(LOG_HUGE, "[%"SCNu64"] Keyframe sent, cleaning retransmit buffer\n", handle->handle_id);
						janus_cleanup_nack_buffer(0, stream, FALSE, TRUE);
					}
				}
				/* Before encrypting, check if we need to copy the unencrypted payload (e.g., for rtx/90000) */
				janus_rtp_packet *p = NULL;
				if(stream->nack_queue_ms > 0 && !pkt->retransmission && pkt->type == JANUS_ICE_PACKET_VIDEO && component->do_video_nacks &&
						janus_flags_is_set(&handle->webrtc_flags, JANUS_ICE_HANDLE_WEBRTC_RFC4588_RTX)) {
					/* Save the packet for retransmissions that may be needed later: start by
					 * making room for two more bytes to store the original sequence number */
					p = g_malloc(sizeof(janus_rtp_packet));
					janus_rtp_header *header = (janus_rtp_header *)pkt->data;
					guint16 original_seq = header->seq_number;
					p->data = g_malloc(pkt->length+2);
					p->length = pkt->length+2;
					/* Check where the payload starts */
					int plen = 0;
					char *payload = janus_rtp_payload(pkt->data, pkt->length, &plen);
					if(plen == 0) {
						JANUS_LOG(LOG_WARN, "[%"SCNu64"] Discarding outgoing empty RTP packet\n", handle->handle_id);
						janus_ice_free_rtp_packet(p);
						janus_ice_free_queued_packet(pkt);
						return G_SOURCE_CONTINUE;
					}
					size_t hsize = payload - pkt->data;
					/* Copy the header first */
					memcpy(p->data, pkt->data, hsize);
					/* Copy the original sequence number */
					memcpy(p->data+hsize, &original_seq, 2);
					/* Copy the payload */
					memcpy(p->data+hsize+2, payload, pkt->length - hsize);
				}
				/* Encrypt SRTP */
				int protected = pkt->length;
				int res = janus_is_webrtc_encryption_enabled() ?
					srtp_protect(component->dtls->srtp_out, pkt->data, &protected) : srtp_err_status_ok;
				if(res != srtp_err_status_ok) {
					/* We don't spam the logs for every SRTP error: just take note of this, and print a summary later */
					handle->srtp_errors_count++;
					handle->last_srtp_error = res;
					/* If we're debugging, though, print every occurrence */
					janus_rtp_header *header = (janus_rtp_header *)pkt->data;
					guint32 timestamp = ntohl(header->timestamp);
					guint16 seq = ntohs(header->seq_number);
					JANUS_LOG(LOG_DBG, "[%"SCNu64"] ... SRTP protect error... %s (len=%d-->%d, ts=%"SCNu32", seq=%"SCNu16")...\n",
						handle->handle_id, janus_srtp_error_str(res), pkt->length, protected, timestamp, seq);
					janus_ice_free_rtp_packet(p);
				} else {
					/* Shoot! */
					int sent = nice_agent_send(handle->agent, stream->stream_id, component->component_id, protected, pkt->data);
					if(sent < protected) {
						JANUS_LOG(LOG_ERR, "[%"SCNu64"] ... only sent %d bytes? (was %d)\n", handle->handle_id, sent, protected);
					}
					/* Update stats */
					if(sent > 0) {
						/* Update the RTCP context as well */
						janus_rtp_header *header = (janus_rtp_header *)pkt->data;
						guint32 timestamp = ntohl(header->timestamp);
						if(pkt->type == JANUS_ICE_PACKET_AUDIO) {
							component->out_stats.audio.packets++;
							component->out_stats.audio.bytes += pkt->length;
							/* Last second outgoing audio */
							gint64 now = janus_get_monotonic_time();
							if(component->out_stats.audio.updated == 0)
								component->out_stats.audio.updated = now;
							if(now > component->out_stats.audio.updated &&
									now - component->out_stats.audio.updated >= G_USEC_PER_SEC) {
								component->out_stats.audio.bytes_lastsec = component->out_stats.audio.bytes_lastsec_temp;
								component->out_stats.audio.bytes_lastsec_temp = 0;
								component->out_stats.audio.updated = now;
							}
							component->out_stats.audio.bytes_lastsec_temp += pkt->length;
							struct timeval tv;
							gettimeofday(&tv, NULL);
							if(stream->audio_last_ntp_ts == 0 || (gint32)(timestamp - stream->audio_last_rtp_ts) > 0) {
								stream->audio_last_ntp_ts = (gint64)tv.tv_sec*G_USEC_PER_SEC + tv.tv_usec;
								stream->audio_last_rtp_ts = timestamp;
							}
							if(stream->audio_first_ntp_ts == 0) {
								stream->audio_first_ntp_ts = (gint64)tv.tv_sec*G_USEC_PER_SEC + tv.tv_usec;
								stream->audio_first_rtp_ts = timestamp;
							}
							/* Let's check if this is not Opus: in case we may need to change the timestamp base */
							rtcp_context *rtcp_ctx = stream->audio_rtcp_ctx;
							int pt = header->type;
							uint32_t clock_rate = stream->clock_rates ?
								GPOINTER_TO_UINT(g_hash_table_lookup(stream->clock_rates, GINT_TO_POINTER(pt))) : 48000;
							if(rtcp_ctx->tb != clock_rate)
								rtcp_ctx->tb = clock_rate;
						} else if(pkt->type == JANUS_ICE_PACKET_VIDEO) {
							component->out_stats.video[0].packets++;
							component->out_stats.video[0].bytes += pkt->length;
							/* Last second outgoing video */
							gint64 now = janus_get_monotonic_time();
							if(component->out_stats.video[0].updated == 0)
								component->out_stats.video[0].updated = now;
							if(now > component->out_stats.video[0].updated &&
									now - component->out_stats.video[0].updated >= G_USEC_PER_SEC) {
								component->out_stats.video[0].bytes_lastsec = component->out_stats.video[0].bytes_lastsec_temp;
								component->out_stats.video[0].bytes_lastsec_temp = 0;
								component->out_stats.video[0].updated = now;
							}
							component->out_stats.video[0].bytes_lastsec_temp += pkt->length;
							struct timeval tv;
							gettimeofday(&tv, NULL);
							if(stream->video_last_ntp_ts == 0 || (gint32)(timestamp - stream->video_last_rtp_ts) > 0) {
								stream->video_last_ntp_ts = (gint64)tv.tv_sec*G_USEC_PER_SEC + tv.tv_usec;
								stream->video_last_rtp_ts = timestamp;
							}
							if(stream->video_first_ntp_ts[0] == 0) {
								stream->video_first_ntp_ts[0] = (gint64)tv.tv_sec*G_USEC_PER_SEC + tv.tv_usec;
								stream->video_first_rtp_ts[0] = timestamp;
							}
						}
						/* Update sent packets counter */
						rtcp_context *rtcp_ctx = video ? stream->video_rtcp_ctx[0] : stream->audio_rtcp_ctx;
						if(rtcp_ctx)
							g_atomic_int_inc(&rtcp_ctx->sent_packets_since_last_rr);
					}
					if(stream->nack_queue_ms > 0 && !pkt->retransmission) {
						/* Save the packet for retransmissions that may be needed later */
						if((pkt->type == JANUS_ICE_PACKET_AUDIO && !component->do_audio_nacks) ||
								(pkt->type == JANUS_ICE_PACKET_VIDEO && !component->do_video_nacks)) {
							/* ... unless NACKs are disabled for this medium */
							janus_ice_free_queued_packet(pkt);
							return G_SOURCE_CONTINUE;
						}
						if(p == NULL) {
							/* If we're not doing RFC4588, we're saving the SRTP packet as it is */
							p = g_malloc(sizeof(janus_rtp_packet));
							p->data = g_malloc(protected);
							memcpy(p->data, pkt->data, protected);
							p->length = protected;
						}
						p->created = janus_get_monotonic_time();
						p->last_retransmit = 0;
						janus_rtp_header *header = (janus_rtp_header *)pkt->data;
						guint16 seq = ntohs(header->seq_number);
						if(!video) {
							if(component->audio_retransmit_buffer == NULL) {
								component->audio_retransmit_buffer = g_queue_new();
								component->audio_retransmit_seqs = g_hash_table_new(NULL, NULL);
							}
							g_queue_push_tail(component->audio_retransmit_buffer, p);
							/* Insert in the table too, for quick lookup */
							g_hash_table_insert(component->audio_retransmit_seqs, GUINT_TO_POINTER(seq), p);
						} else {
							if(component->video_retransmit_buffer == NULL) {
								component->video_retransmit_buffer = g_queue_new();
								component->video_retransmit_seqs = g_hash_table_new(NULL, NULL);
							}
							g_queue_push_tail(component->video_retransmit_buffer, p);
							/* Insert in the table too, for quick lookup */
							g_hash_table_insert(component->video_retransmit_seqs, GUINT_TO_POINTER(seq), p);
						}
					} else {
						janus_ice_free_rtp_packet(p);
					}
				}
			}
		} else if(pkt->type == JANUS_ICE_PACKET_TEXT || pkt->type == JANUS_ICE_PACKET_BINARY) {
			/* Data */
			if(!janus_flags_is_set(&handle->webrtc_flags, JANUS_ICE_HANDLE_WEBRTC_DATA_CHANNELS)) {
				janus_ice_free_queued_packet(pkt);
				return G_SOURCE_CONTINUE;
			}
#ifdef HAVE_SCTP
			if(!component->dtls) {
				if(!janus_flags_is_set(&handle->webrtc_flags, JANUS_ICE_HANDLE_WEBRTC_ALERT) && !component->noerrorlog) {
					JANUS_LOG(LOG_WARN, "[%"SCNu64"] SCTP stream component has no valid DTLS session (yet?)\n", handle->handle_id);
					component->noerrorlog = TRUE;	/* Don't flood with the same error all over again */
				}
				janus_ice_free_queued_packet(pkt);
				return G_SOURCE_CONTINUE;
			}
			component->noerrorlog = FALSE;
			/* TODO Support binary data */
			janus_dtls_wrap_sctp_data(component->dtls, pkt->label, pkt->protocol,
				pkt->type == JANUS_ICE_PACKET_TEXT, pkt->data, pkt->length);
#endif
		} else if(pkt->type == JANUS_ICE_PACKET_SCTP) {
			/* SCTP data to push */
			if(!janus_flags_is_set(&handle->webrtc_flags, JANUS_ICE_HANDLE_WEBRTC_DATA_CHANNELS)) {
				janus_ice_free_queued_packet(pkt);
				return G_SOURCE_CONTINUE;
			}
#ifdef HAVE_SCTP
			/* Encapsulate this data in DTLS and send it */
			if(!component->dtls) {
				if(!janus_flags_is_set(&handle->webrtc_flags, JANUS_ICE_HANDLE_WEBRTC_ALERT) && !component->noerrorlog) {
					JANUS_LOG(LOG_WARN, "[%"SCNu64"] SCTP stream component has no valid DTLS session (yet?)\n", handle->handle_id);
					component->noerrorlog = TRUE;	/* Don't flood with the same error all over again */
				}
				janus_ice_free_queued_packet(pkt);
				return G_SOURCE_CONTINUE;
			}
			component->noerrorlog = FALSE;
			janus_dtls_send_sctp_data(component->dtls, pkt->data, pkt->length);
#endif
		} else {
			JANUS_LOG(LOG_WARN, "[%"SCNu64"] Unsupported packet type %d\n", handle->handle_id, pkt->type);
		}
		janus_ice_free_queued_packet(pkt);
	}
	return G_SOURCE_CONTINUE;
}

static void janus_ice_queue_packet(janus_ice_handle *handle, janus_ice_queued_packet *pkt) {
	/* TODO: There is a potential race condition where the "queued_packets"
	 * could get released between the condition and pushing the packet. */
	if(handle->queued_packets != NULL) {
		g_async_queue_push(handle->queued_packets, pkt);
		g_main_context_wakeup(handle->mainctx);
	} else {
		janus_ice_free_queued_packet(pkt);
	}
}

void janus_ice_relay_rtp(janus_ice_handle *handle, janus_plugin_rtp *packet) {
	if(!handle || !handle->stream || handle->queued_packets == NULL || packet == NULL || packet->buffer == NULL ||
			!janus_is_rtp(packet->buffer, packet->length))
		return;
	if((!packet->video && !janus_flags_is_set(&handle->webrtc_flags, JANUS_ICE_HANDLE_WEBRTC_HAS_AUDIO))
			|| (packet->video && !janus_flags_is_set(&handle->webrtc_flags, JANUS_ICE_HANDLE_WEBRTC_HAS_VIDEO)))
		return;
	/* Queue this packet as it is (we'll prune/update/set extensions later) */
	janus_ice_queued_packet *pkt = g_malloc(sizeof(janus_ice_queued_packet));
	pkt->data = g_malloc(packet->length + SRTP_MAX_TAG_LEN);
	memcpy(pkt->data, packet->buffer, packet->length);
	pkt->length = packet->length;
	pkt->type = packet->video ? JANUS_ICE_PACKET_VIDEO : JANUS_ICE_PACKET_AUDIO;
	pkt->extensions = packet->extensions;
	pkt->control = FALSE;
	pkt->encrypted = FALSE;
	pkt->retransmission = FALSE;
	pkt->label = NULL;
	pkt->protocol = NULL;
	pkt->added = janus_get_monotonic_time();
	janus_ice_queue_packet(handle, pkt);
}

void janus_ice_relay_rtcp_internal(janus_ice_handle *handle, janus_plugin_rtcp *packet, gboolean filter_rtcp) {
	if(!handle || handle->queued_packets == NULL || packet == NULL || packet->buffer == NULL ||
			!janus_is_rtcp(packet->buffer, packet->length))
		return;
	/* We use this internal method to check whether we need to filter RTCP (e.g., to make
	 * sure we don't just forward any SR/RR from peers/plugins, but use our own) or it has
	 * already been done, and so this is actually a packet added by the ICE send thread */
	char *rtcp_buf = packet->buffer;
	int rtcp_len = packet->length;
	if(filter_rtcp) {
		/* FIXME Strip RR/SR/SDES/NACKs/etc. */
		janus_ice_stream *stream = handle->stream;
		if(stream == NULL)
			return;
		rtcp_buf = janus_rtcp_filter(packet->buffer, packet->length, &rtcp_len);
		if(rtcp_buf == NULL || rtcp_len < 1) {
			g_free(rtcp_buf);
			return;
		}
		/* Fix all SSRCs before enqueueing, as we need to use the ones for this media
		 * leg. Note that this is only needed for RTCP packets coming from plugins: the
		 * ones created by the core already have the right SSRCs in the right place */
		JANUS_LOG(LOG_HUGE, "[%"SCNu64"] Fixing SSRCs (local %u, peer %u)\n", handle->handle_id,
			packet->video ? stream->video_ssrc : stream->audio_ssrc,
			packet->video ? stream->video_ssrc_peer[0] : stream->audio_ssrc_peer);
		janus_rtcp_fix_ssrc(NULL, rtcp_buf, rtcp_len, 1,
			packet->video ? stream->video_ssrc : stream->audio_ssrc,
			packet->video ? stream->video_ssrc_peer[0] : stream->audio_ssrc_peer);
	}
	/* Queue this packet */
	janus_ice_queued_packet *pkt = g_malloc(sizeof(janus_ice_queued_packet));
	pkt->data = g_malloc(rtcp_len+SRTP_MAX_TAG_LEN+4);
	memcpy(pkt->data, rtcp_buf, rtcp_len);
	pkt->length = rtcp_len;
	pkt->type = packet->video ? JANUS_ICE_PACKET_VIDEO : JANUS_ICE_PACKET_AUDIO;
	memset(&pkt->extensions, 0, sizeof(pkt->extensions));
	pkt->control = TRUE;
	pkt->encrypted = FALSE;
	pkt->retransmission = FALSE;
	pkt->label = NULL;
	pkt->protocol = NULL;
	pkt->added = janus_get_monotonic_time();
	janus_ice_queue_packet(handle, pkt);
	if(rtcp_buf != packet->buffer) {
		/* We filtered the original packet, deallocate it */
		g_free(rtcp_buf);
	}
}

void janus_ice_relay_rtcp(janus_ice_handle *handle, janus_plugin_rtcp *packet) {
	janus_ice_relay_rtcp_internal(handle, packet, TRUE);
	/* If this is a PLI and we're simulcasting, send a PLI on other layers as well */
	if(janus_rtcp_has_pli(packet->buffer, packet->length)) {
		janus_ice_stream *stream = handle->stream;
		if(stream == NULL)
			return;
		if(stream->video_ssrc_peer[1]) {
			char plibuf[12];
			memset(plibuf, 0, 12);
			janus_rtcp_pli((char *)&plibuf, 12);
			janus_rtcp_fix_ssrc(NULL, plibuf, sizeof(plibuf), 1,
				stream->video_ssrc, stream->video_ssrc_peer[1]);
			janus_plugin_rtcp rtcp = { .video = TRUE, .buffer = plibuf, .length = sizeof(plibuf) };
			janus_ice_relay_rtcp_internal(handle, &rtcp, FALSE);
		}
		if(stream->video_ssrc_peer[2]) {
			char plibuf[12];
			memset(plibuf, 0, 12);
			janus_rtcp_pli((char *)&plibuf, 12);
			janus_rtcp_fix_ssrc(NULL, plibuf, sizeof(plibuf), 1,
				stream->video_ssrc, stream->video_ssrc_peer[2]);
			janus_plugin_rtcp rtcp = { .video = TRUE, .buffer = plibuf, .length = sizeof(plibuf) };
			janus_ice_relay_rtcp_internal(handle, &rtcp, FALSE);
		}
	}
}

void janus_ice_send_pli(janus_ice_handle *handle) {
	char rtcpbuf[12];
	memset(rtcpbuf, 0, 12);
	janus_rtcp_pli((char *)&rtcpbuf, 12);
	janus_plugin_rtcp rtcp = { .video = TRUE, .buffer = rtcpbuf, .length = 12 };
	janus_ice_relay_rtcp(handle, &rtcp);
}

void janus_ice_send_remb(janus_ice_handle *handle, uint32_t bitrate) {
	char rtcpbuf[24];
	janus_rtcp_remb((char *)&rtcpbuf, 24, bitrate);
	janus_plugin_rtcp rtcp = { .video = TRUE, .buffer = rtcpbuf, .length = 24 };
	janus_ice_relay_rtcp(handle, &rtcp);
}

#ifdef HAVE_SCTP
void janus_ice_relay_data(janus_ice_handle *handle, janus_plugin_data *packet) {
	if(!handle || handle->queued_packets == NULL || packet == NULL || packet->buffer == NULL || packet->length < 1)
		return;
	/* Queue this packet */
	janus_ice_queued_packet *pkt = g_malloc(sizeof(janus_ice_queued_packet));
	pkt->data = g_malloc(packet->length);
	memcpy(pkt->data, packet->buffer, packet->length);
	pkt->length = packet->length;
	pkt->type = packet->binary ? JANUS_ICE_PACKET_BINARY : JANUS_ICE_PACKET_TEXT;
	memset(&pkt->extensions, 0, sizeof(pkt->extensions));
	pkt->control = FALSE;
	pkt->encrypted = FALSE;
	pkt->retransmission = FALSE;
	pkt->label = packet->label ? g_strdup(packet->label) : NULL;
	pkt->protocol = packet->protocol ? g_strdup(packet->protocol) : NULL;
	pkt->added = janus_get_monotonic_time();
	janus_ice_queue_packet(handle, pkt);
}
#endif

void janus_ice_relay_sctp(janus_ice_handle *handle, char *buffer, int length) {
#ifdef HAVE_SCTP
	if(!handle || handle->queued_packets == NULL || buffer == NULL || length < 1)
		return;
	/* Queue this packet */
	janus_ice_queued_packet *pkt = g_malloc(sizeof(janus_ice_queued_packet));
	pkt->data = g_malloc(length);
	memcpy(pkt->data, buffer, length);
	pkt->length = length;
	pkt->type = JANUS_ICE_PACKET_SCTP;
	memset(&pkt->extensions, 0, sizeof(pkt->extensions));
	pkt->control = FALSE;
	pkt->encrypted = FALSE;
	pkt->retransmission = FALSE;
	pkt->label = NULL;
	pkt->protocol = NULL;
	pkt->added = janus_get_monotonic_time();
	janus_ice_queue_packet(handle, pkt);
#endif
}

void janus_ice_notify_data_ready(janus_ice_handle *handle) {
#ifdef HAVE_SCTP
	if(!handle || handle->queued_packets == NULL)
		return;
	/* Queue this event */
#if GLIB_CHECK_VERSION(2, 46, 0)
	g_async_queue_push_front(handle->queued_packets, &janus_ice_data_ready);
#else
	g_async_queue_push(handle->queued_packets, &janus_ice_data_ready);
#endif
	g_main_context_wakeup(handle->mainctx);
#endif
}

void janus_ice_notify_media_stopped(janus_ice_handle *handle) {
	if(!handle || handle->queued_packets == NULL)
		return;
	/* Queue this event */
#if GLIB_CHECK_VERSION(2, 46, 0)
	g_async_queue_push_front(handle->queued_packets, &janus_ice_media_stopped);
#else
	g_async_queue_push(handle->queued_packets, &janus_ice_media_stopped);
#endif
	g_main_context_wakeup(handle->mainctx);
}

void janus_ice_dtls_handshake_done(janus_ice_handle *handle, janus_ice_component *component) {
	if(!handle || !component)
		return;
	JANUS_LOG(LOG_VERB, "[%"SCNu64"] The DTLS handshake for the component %d in stream %d has been completed\n",
		handle->handle_id, component->component_id, component->stream_id);
	/* Check if all components are ready */
	janus_mutex_lock(&handle->mutex);
	if(handle->stream && janus_is_webrtc_encryption_enabled()) {
		if(handle->stream->component && (!handle->stream->component->dtls ||
				!handle->stream->component->dtls->srtp_valid)) {
			/* Still waiting for this component to become ready */
			janus_mutex_unlock(&handle->mutex);
			return;
		}
	}
	if(janus_flags_is_set(&handle->webrtc_flags, JANUS_ICE_HANDLE_WEBRTC_READY)) {
		/* Already notified */
		janus_mutex_unlock(&handle->mutex);
		return;
	}
	janus_flags_set(&handle->webrtc_flags, JANUS_ICE_HANDLE_WEBRTC_READY);
	/* Create a source for RTCP and one for stats */
	handle->rtcp_source = g_timeout_source_new_seconds(1);
	g_source_set_priority(handle->rtcp_source, G_PRIORITY_DEFAULT);
	g_source_set_callback(handle->rtcp_source, janus_ice_outgoing_rtcp_handle, handle, NULL);
	g_source_attach(handle->rtcp_source, handle->mainctx);
	if(twcc_period != 1000) {
		/* The Transport Wide CC feedback period is different, create another source */
		handle->twcc_source = g_timeout_source_new(twcc_period);
		g_source_set_priority(handle->twcc_source, G_PRIORITY_DEFAULT);
		g_source_set_callback(handle->twcc_source, janus_ice_outgoing_transport_wide_cc_feedback, handle, NULL);
		g_source_attach(handle->twcc_source, handle->mainctx);
	}
	handle->last_event_stats = 0;
	handle->last_srtp_summary = -1;
	handle->stats_source = g_timeout_source_new_seconds(1);
	g_source_set_callback(handle->stats_source, janus_ice_outgoing_stats_handle, handle, NULL);
	g_source_set_priority(handle->stats_source, G_PRIORITY_DEFAULT);
	g_source_attach(handle->stats_source, handle->mainctx);
	janus_mutex_unlock(&handle->mutex);
	JANUS_LOG(LOG_INFO, "[%"SCNu64"] The DTLS handshake has been completed\n", handle->handle_id);
	/* Notify the plugin that the WebRTC PeerConnection is ready to be used */
	janus_plugin *plugin = (janus_plugin *)handle->app;
	if(plugin != NULL) {
		JANUS_LOG(LOG_VERB, "[%"SCNu64"] Telling the plugin about it (%s)\n", handle->handle_id, plugin->get_name());
		if(plugin && plugin->setup_media && janus_plugin_session_is_alive(handle->app_handle))
			plugin->setup_media(handle->app_handle);
	}
	/* Also prepare JSON event to notify user/application */
	janus_session *session = (janus_session *)handle->session;
	if(session == NULL)
		return;
	json_t *event = json_object();
	json_object_set_new(event, "janus", json_string("webrtcup"));
	json_object_set_new(event, "session_id", json_integer(session->session_id));
	json_object_set_new(event, "sender", json_integer(handle->handle_id));
	if(opaqueid_in_api && handle->opaque_id != NULL)
		json_object_set_new(event, "opaque_id", json_string(handle->opaque_id));
	/* Send the event */
	JANUS_LOG(LOG_VERB, "[%"SCNu64"] Sending event to transport...; %p\n", handle->handle_id, handle);
	janus_session_notify_event(session, event);
	/* Notify event handlers as well */
	if(janus_events_is_enabled()) {
		json_t *info = json_object();
		json_object_set_new(info, "connection", json_string("webrtcup"));
		janus_events_notify_handlers(JANUS_EVENT_TYPE_WEBRTC, JANUS_EVENT_SUBTYPE_WEBRTC_STATE,
			session->session_id, handle->handle_id, handle->opaque_id, info);
	}
}<|MERGE_RESOLUTION|>--- conflicted
+++ resolved
@@ -3993,14 +3993,14 @@
 	janus_ice_notify_trickle(handle, NULL);
 }
 
-<<<<<<< HEAD
 int janus_ice_set_ecn_mark(janus_ice_handle *handle, int ecn) {
 	if(handle == NULL || handle->agent == NULL || ecn < 0 || ecn > 3)
 		return -1;
 	/* A DSCP value may be configured too: shift it, add the ECN and pass it to libnice as a TOS */
 	nice_agent_set_stream_tos(handle->agent, handle->stream_id, (dscp_ef << 2) + ecn);
 	return 0;
-=======
+}
+
 static void janus_ice_rtp_extension_update(janus_ice_handle *handle, janus_ice_queued_packet *packet) {
 	if(handle == NULL || handle->stream == NULL || packet == NULL || packet->data == NULL)
 		return;
@@ -4226,7 +4226,6 @@
 		memcpy(packet->data + RTP_HEADER_SIZE, extensions, extlen);
 	}
 	packet->length = totlen;
->>>>>>> e111be27
 }
 
 static gint rtcp_transport_wide_cc_stats_comparator(gconstpointer item1, gconstpointer item2) {
